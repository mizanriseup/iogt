--- conflicted
+++ resolved
@@ -22,19 +22,11 @@
     menu_order = 601
 
     def registration_survey_response(self, obj):
-<<<<<<< HEAD
-        site_settings = SiteSettings.get_for_default_site()
-        user_submission = None
-        if site_settings.registration_survey:
-            user_submission = obj.usersubmission_set.filter(
-                page__pk=site_settings.registration_survey.pk).order_by('-submit_time').first()
-=======
         registration_survey = SiteSettings.get_for_default_site().registration_survey
         user_submission = None
         if registration_survey:
             ids = registration_survey.get_translations(inclusive=True).values_list('id', flat=True)
             user_submission = obj.usersubmission_set.filter(page__pk__in=ids).order_by('submit_time').first()
->>>>>>> 2939e9df
 
         return user_submission.form_data if user_submission else ''
 
