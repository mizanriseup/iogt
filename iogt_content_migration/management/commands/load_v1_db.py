from collections import defaultdict
from pathlib import Path

import csv
from bs4 import BeautifulSoup
from django.conf import settings
from django.core.files import File
from django.core.management.base import BaseCommand
from django.urls import reverse
from wagtail.core.models import Page, Site, Locale, Collection, PageRevision
from django.core.files.images import ImageFile
from wagtail.documents.models import Document
from wagtail.images.models import Image
from wagtail_localize.models import Translation
from wagtail_localize.views.submit_translations import TranslationCreator
from wagtailmarkdown.utils import _get_bleach_kwargs
from wagtailmedia.models import Media
from wagtailsvg.models import Svg

import home.models as models
from comments.models import CommentStatus
from home.models import V1ToV2ObjectMap
from questionnaires.models import Poll, PollFormField, Survey, SurveyFormField, Quiz, QuizFormField
import psycopg2
import psycopg2.extras
import json

from questionnaires.models import PollIndexPage, SurveyIndexPage, QuizIndexPage


class Command(BaseCommand):

    def add_arguments(self, parser):
        parser.add_argument(
            '--host',
            default='0.0.0.0',
            help='IoGT V1 database host'
        )
        parser.add_argument(
            '--port',
            default='5432',
            help='IoGT V1 database port'
        )
        parser.add_argument(
            '--name',
            default='postgres',
            help='IoGT V1 database name'
        )
        parser.add_argument(
            '--user',
            default='postgres',
            help='IoGT V1 database user'
        )
        parser.add_argument(
            '--password',
            default='',
            help='IoGT V1 database password'
        )
        parser.add_argument(
            '--media-dir',
            required=True,
            help='**RELATIVE Path** to IoGT v1 media directory'
        )
        parser.add_argument(
            '--skip-locales',
            action='store_true',
            help='Skip data of locales other than default language'
        )

        parser.add_argument(
            '--delete-users',
            action='store_true',
            help='Delete existing Users and their associated data. Use carefully'
        )

        parser.add_argument(
            '--v1-domains',
            nargs="+",
            required=True,
            help="IoGT V1 domains for manually inserted internal links, --v1-domains domain1 domain2 ..."
        )

    def handle(self, *args, **options):
        self.db_connect(options)
        self.media_dir = options.get('media_dir')
        self.skip_locales = options.get('skip_locales')
        self.v1_domains_list = options.get('v1_domains')

        self.collection_map = {}
        self.document_map = {}
        self.media_map = {}
        self.image_map = {}
        self.page_translation_map = {}
        self.v1_to_v2_page_map = {}
        self.post_migration_report_messages = defaultdict(list)
        self.registration_survey_translations = defaultdict()

        self.clear()
        self.stdout.write('Existing site structure cleared')

        root = Page.get_first_root_node()
        self.migrate(root)
        self.print_post_migration_report()

    def clear(self):
        models.PageLinkPage.objects.all().delete()
        PageRevision.objects.all().delete()
        PollFormField.objects.all().delete()
        Poll.objects.all().delete()
        SurveyFormField.objects.all().delete()
        Survey.objects.all().delete()
        QuizFormField.objects.all().delete()
        Quiz.objects.all().delete()
        models.FeaturedContent.objects.all().delete()
        models.ArticleRecommendation.objects.all().delete()
        models.FooterPage.objects.all().delete()
        models.FooterIndexPage.objects.all().delete()
        models.BannerPage.objects.all().delete()
        models.BannerIndexPage.objects.all().delete()
        models.Article.objects.all().delete()
        models.Section.objects.all().delete()
        models.SectionIndexPage.objects.all().delete()
        models.HomePage.objects.all().delete()
        Site.objects.all().delete()
        Image.objects.all().delete()
        Document.objects.all().delete()
        Media.objects.all().delete()
        V1ToV2ObjectMap.objects.all().delete()

    def db_connect(self, options):
        connection_string = self.create_connection_string(options)
        self.stdout.write(f'DB connection string created, string={connection_string}')
        self.v1_conn = psycopg2.connect(connection_string)
        self.stdout.write('Connected to v1 DB')

    def __del__(self):
        try:
            self.v1_conn.close()
            self.stdout.write('Closed connection to v1 DB')
        except AttributeError:
            pass

    def create_connection_string(self, options):
        host = options.get('host', '0.0.0.0')
        port = options.get('port', '5432')
        name = options.get('name', 'postgres')
        user = options.get('user', 'postgres')
        password = options.get('password', '')
        return f"host={host} port={port} dbname={name} user={user} password={password}"

    def db_query(self, q):
        cur = self.v1_conn.cursor(cursor_factory=psycopg2.extras.RealDictCursor)
        cur.execute(q)
        return cur

    def migrate(self, root):
        self.migrate_collections()
        self.migrate_documents()
        self.migrate_media()
        self.migrate_images()
        self.load_page_translation_map()
        self.home_page = self.create_home_page(root)
        self.translate_home_pages(self.home_page)
        self.create_index_pages(self.home_page)
        self.translate_index_pages()
        self.migrate_sections()
        self.migrate_articles()
        self.migrate_footers()
        self.migrate_polls()
        self.migrate_surveys()
        self.migrate_banners()
        self.mark_pages_which_are_not_translated_in_v1_as_draft()
        Page.fix_tree()
        self.fix_articles_body()
        self.fix_footers_body()
        self.fix_survey_description()
        self.fix_banner_link_page()
        self.attach_banners_to_home_page()
        self.migrate_recommended_articles_for_article()
        self.migrate_featured_articles_for_homepage()
        self.add_surveys_from_surveys_index_page_to_footer_index_page_as_page_link_page()
        self.add_polls_from_polls_index_page_to_footer_index_page_as_page_link_page()
        self.add_polls_from_polls_index_page_to_home_page_featured_content()
        self.add_surveys_from_surveys_index_page_to_home_page_featured_content()
        self.move_footers_to_end_of_footer_index_page()
<<<<<<< HEAD

=======
        self.migrate_article_related_sections()
>>>>>>> 6144cc99
        self.stop_translations()

        self.populate_registration_survey_translations()
        self.migrate_post_registration_survey()

    def create_home_page(self, root):
        sql = 'select * from core_main main join wagtailcore_page page on main.page_ptr_id = page.id'
        cur = self.db_query(sql)
        main = cur.fetchone()
        cur.close()
        home = None
        if main:
            home = models.HomePage(
                title=main['title'],
                draft_title=main['draft_title'],
                slug=main['slug'],
                live=main['live'],
                locked=main['locked'],
                go_live_at=main['go_live_at'],
                expire_at=main['expire_at'],
                first_published_at=main['first_published_at'],
                last_published_at=main['last_published_at'],
                search_description=main['search_description'],
                seo_title=main['seo_title'],
            )
            root.add_child(instance=home)
            V1ToV2ObjectMap.create_map(content_object=home, v1_object_id=main['page_ptr_id'])
        else:
            raise Exception('Could not find a main page in v1 DB')
        cur.close()

        cur = self.db_query('select * from wagtailcore_site')
        v1_site = cur.fetchone()
        cur.close()
        if v1_site:
            Site.objects.create(
                hostname=v1_site['hostname'],
                port=v1_site['port'],
                root_page=home,
                is_default_site=True,
                site_name=v1_site['site_name'] if v1_site['site_name'] else 'Internet of Good Things',
            )
        else:
            raise Exception('Could not find site in v1 DB')
        return home

    def create_index_pages(self, homepage):
        self.section_index_page = models.SectionIndexPage.objects.first()
        if self.section_index_page is None:
            self.section_index_page = models.SectionIndexPage(title='Sections')
            homepage.add_child(instance=self.section_index_page)

        self.banner_index_page = models.BannerIndexPage.objects.first()
        if self.banner_index_page is None:
            self.banner_index_page = models.BannerIndexPage(title='Banners')
            homepage.add_child(instance=self.banner_index_page)

        self.footer_index_page = models.FooterIndexPage.objects.first()
        if self.footer_index_page is None:
            self.footer_index_page = models.FooterIndexPage(title='Footers')
            homepage.add_child(instance=self.footer_index_page)

        self.poll_index_page = PollIndexPage.objects.first()
        if self.poll_index_page is None:
            self.poll_index_page = PollIndexPage(title='Polls')
            homepage.add_child(instance=self.poll_index_page)

        self.survey_index_page = SurveyIndexPage.objects.first()
        if self.survey_index_page is None:
            self.survey_index_page = SurveyIndexPage(title='Surveys')
            homepage.add_child(instance=self.survey_index_page)

        self.quiz_index_page = QuizIndexPage.objects.first()
        if self.quiz_index_page is None:
            self.quiz_index_page = QuizIndexPage(title='Quizzes')
            homepage.add_child(instance=self.quiz_index_page)

    def migrate_collections(self):
        cur = self.db_query('select * from wagtailcore_collection')
        for row in cur:
            collection, _ = Collection.objects.get_or_create(
                name=row['name'],
                defaults={
                    'path': row['path'],
                    'depth': row['depth'],
                    'numchild': row['numchild'],
                }
            )
            collection.save()
            self.collection_map.update({row['id']: collection})
            V1ToV2ObjectMap.create_map(content_object=collection, v1_object_id=row['id'])

        cur.close()
        self.stdout.write('Collections migrated')

    def migrate_documents(self):
        cur = self.db_query('select * from wagtaildocs_document')
        content_type = self.find_content_type_id('wagtaildocs', 'document')
        for row in cur:
            if not row['file']:
                self.post_migration_report_messages['document_file_not_found'].append(
                    f'Document file path not found, id={row["id"]}'
                )
                continue

            file = self.open_file(row['file'])
            if file:
                document = Document.objects.create(
                    title=row['title'],
                    file=File(file),
                    created_at=row['created_at'],
                    collection=self.collection_map.get(row['collection_id']),
                )
                V1ToV2ObjectMap.create_map(content_object=document, v1_object_id=row['id'])
                tags = self.find_tags(content_type, row['id'])
                if tags:
                    document.tags.add(*tags)
                self.document_map.update({row['id']: document})
        cur.close()
        self.stdout.write('Documents migrated')

    def migrate_media(self):
        cur = self.db_query('select * from core_molomedia')
        content_type = self.find_content_type_id('core', 'molomedia')
        for row in cur:
            if not row['file']:
                self.post_migration_report_messages['media_file_not_found'].append(
                    f'Media file path not found, id={row["id"]}'
                )
                continue

            file = self.open_file(row['file'])
            if file:
                thumbnail = self.open_file(row['thumbnail'])
                media = Media.objects.create(
                    title=row['title'],
                    file=File(file),
                    type=row['type'],
                    duration=row['duration'],
                    thumbnail=File(thumbnail) if thumbnail else None,
                    created_at=row['created_at'],
                    collection=self.collection_map.get(row['collection_id']),
                )
                V1ToV2ObjectMap.create_map(content_object=media, v1_object_id=row['id'])
                tags = self.find_tags(content_type, row['id'])
                if tags:
                    media.tags.add(*tags)
                self.media_map.update({row['id']: media})
        cur.close()
        self.stdout.write('Media migrated')

    def migrate_images(self):
        cur = self.db_query('select * from wagtailimages_image')
        content_type = self.find_content_type_id('wagtailimages', 'image')
        for row in cur:
            if not row['file']:
                self.post_migration_report_messages['image_file_not_found'].append(
                    f'Image file path not found, id={row["id"]}'
                )
                continue

            image_file = self.open_file(row['file'])
            if image_file:
                self.stdout.write(f"Creating image, file={row['file']}")
                image = Image.objects.create(
                    title=row['title'],
                    file=ImageFile(image_file, name=row['file'].split('/')[-1]),
                    focal_point_x=row['focal_point_x'],
                    focal_point_y=row['focal_point_y'],
                    focal_point_width=row['focal_point_width'],
                    focal_point_height=row['focal_point_height'],
                    created_at=row['created_at'],
                    collection=self.collection_map.get(row['collection_id']),
                )
                V1ToV2ObjectMap.create_map(content_object=image, v1_object_id=row['id'])
                image.get_file_size()
                image.get_file_hash()
                tags = self.find_tags(content_type, row['id'])
                if tags:
                    image.tags.add(*tags)
                self.image_map.update({row['id']: image})
        cur.close()
        self.stdout.write('Images migrated')

    def find_content_type_id(self, app_label, model):
        cur = self.db_query(f"select id from django_content_type where app_label = '{app_label}' and model = '{model}'")
        content_type = cur.fetchone()
        cur.close()
        return content_type.get('id')

    def open_file(self, file):
        file_path = Path(self.media_dir) / file
        try:
            return open(file_path, 'rb')
        except:
            self.post_migration_report_messages['file_not_found'].append(
                f"File not found: {file_path}"
            )

    def find_tags(self, content_type, object_id):
        tags_query = 'select t.name from taggit_tag t join taggit_taggeditem ti on t.id = ti.tag_id where ti.content_type_id = {} and ti.object_id = {}'
        cur = self.db_query(tags_query.format(content_type, object_id))
        tags = [tag['name'] for tag in cur]
        cur.close()
        return tags

    def migrate_sections(self):
        sql = "select * " \
              "from core_sectionpage csp, wagtailcore_page wcp, core_languagerelation clr, core_sitelanguage csl " \
              "where csp.page_ptr_id = wcp.id " \
              "and wcp.id = clr.page_id " \
              "and clr.language_id = csl.id "
        if self.skip_locales:
            sql += " and locale = 'en' "
        sql += 'order by wcp.path'
        cur = self.db_query(sql)
        section_page_translations = []
        for row in cur:
            if row['page_ptr_id'] in self.page_translation_map:
                section_page_translations.append(row)
            else:
                self.create_section(row)
        else:
            for row in section_page_translations:
                section = self.v1_to_v2_page_map.get(self.page_translation_map[row['page_ptr_id']])
                locale, __ = Locale.objects.get_or_create(language_code=self._get_iso_locale(row['locale']))

                try:
                    self.translate_page(locale=locale, page=section)
                except:
                    self.post_migration_report_messages['untranslated_sections'].append(
                        f"Unable to translate section, title={row['title']}"
                    )
                    continue

                translated_section = section.get_translation_or_none(locale)
                if translated_section:
                    translated_section.lead_image = self.image_map.get(row['image_id'])
                    translated_section.title = row['title']
                    translated_section.draft_title = row['draft_title']
                    translated_section.live = row['live']
                    translated_section.locked = row['locked']
                    translated_section.go_live_at = row['go_live_at']
                    translated_section.expire_at = row['expire_at']
                    translated_section.first_published_at = row['first_published_at']
                    translated_section.last_published_at = row['last_published_at']
                    translated_section.search_description = row['search_description']
                    translated_section.seo_title = row['seo_title']
                    translated_section.font_color = self.get_color_hex(row['extra_style_hints']) or section.font_color
                    translated_section.larger_image_for_top_page_in_list_as_in_v1 = True
                    translated_section.save()
                    content_type = self.find_content_type_id('core', 'sectionpage')
                    tags = self.find_tags(content_type, row['id'])
                    if tags:
                        translated_section.tags.add(*tags)
                    V1ToV2ObjectMap.create_map(content_object=translated_section, v1_object_id=row['page_ptr_id'])

                    self.v1_to_v2_page_map.update({
                        row['page_ptr_id']: translated_section
                    })
                    if row['description'] is None:
                        self.post_migration_report_messages['sections_with_null_description'].append(
                            f'title: {translated_section.title}. URL: {translated_section.full_url}. '
                            f'Admin URL: {self.get_admin_url(translated_section.id)}.'
                        )

                self.stdout.write(f"Translated section, title={row['title']}")
        cur.close()

    def create_section(self, row):
        section = models.Section(
            lead_image=self.image_map.get(row['image_id']),
            title=row['title'],
            draft_title=row['draft_title'],
            show_in_menus=True,
            slug=row['slug'],
            path=self.section_index_page.path + row['path'][12:],
            depth=row['depth'],
            numchild=row['numchild'],
            live=row['live'],
            locked=row['locked'],
            go_live_at=row['go_live_at'],
            expire_at=row['expire_at'],
            first_published_at=row['first_published_at'],
            last_published_at=row['last_published_at'],
            search_description=row['search_description'],
            seo_title=row['seo_title'],
            font_color=self.get_color_hex(row['extra_style_hints']),
            larger_image_for_top_page_in_list_as_in_v1=True,
        )
        section.save()
        content_type = self.find_content_type_id('core', 'sectionpage')
        tags = self.find_tags(content_type, row['id'])
        if tags:
            section.tags.add(*tags)
        V1ToV2ObjectMap.create_map(content_object=section, v1_object_id=row['page_ptr_id'])

        self.v1_to_v2_page_map.update({
            row['page_ptr_id']: section
        })
        if row['description'] is None:
            self.post_migration_report_messages['sections_with_null_description'].append(
                f'title: {section.title}. URL: {section.full_url}. '
                f'Admin URL: {self.get_admin_url(section.id)}.'
            )
        self.stdout.write(f"saved section, title={section.title}")

    def migrate_articles(self):
        sql = "select * " \
              "from core_articlepage cap, wagtailcore_page wcp, core_languagerelation clr, core_sitelanguage csl " \
              "where cap.page_ptr_id = wcp.id " \
              "and wcp.id = clr.page_id " \
              "and clr.language_id = csl.id "
        if self.skip_locales:
            sql += "and locale = 'en' "
        sql += " and wcp.path like '000100010002%'order by wcp.path"
        cur = self.db_query(sql)

        article_page_translations = []
        for row in cur:
            if row['page_ptr_id'] in self.page_translation_map:
                article_page_translations.append(row)
            else:
                self.create_article(row)
        else:
            for row in article_page_translations:
                article = self.v1_to_v2_page_map.get(self.page_translation_map[row['page_ptr_id']])
                locale, __ = Locale.objects.get_or_create(language_code=self._get_iso_locale(row['locale']))

                try:
                    self.translate_page(locale=locale, page=article)
                except:
                    self.post_migration_report_messages['untranslated_articles'].append(
                        f"Unable to translate article, title={row['title']}"
                    )
                    continue

                translated_article = article.get_translation_or_none(locale)

                if translated_article:
                    commenting_status, commenting_open_time, commenting_close_time = self._get_commenting_fields(row)

                    translated_article.lead_image = self.image_map.get(row['image_id'])
                    translated_article.title = row['title']
                    translated_article.draft_title = row['draft_title']
                    translated_article.live = row['live']
                    translated_article.locked = row['locked']
                    translated_article.go_live_at = row['go_live_at']
                    translated_article.expire_at = row['expire_at']
                    translated_article.first_published_at = row['first_published_at']
                    translated_article.last_published_at = row['last_published_at']
                    translated_article.search_description = row['search_description']
                    translated_article.seo_title = row['seo_title']
                    translated_article.index_page_description = row['subtitle']
                    translated_article.commenting_status = commenting_status
                    translated_article.commenting_starts_at = commenting_open_time
                    translated_article.commenting_ends_at = commenting_close_time
                    translated_article.save()

                    content_type = self.find_content_type_id('core', 'articlepage')
                    tags = self.find_tags(content_type, row['id'])
                    if tags:
                        translated_article.tags.add(*tags)
                    V1ToV2ObjectMap.create_map(content_object=translated_article, v1_object_id=row['page_ptr_id'])

                    self.v1_to_v2_page_map.update({
                        row['page_ptr_id']: translated_article
                    })

                self.stdout.write(f"Translated article, title={row['title']}")
        cur.close()

    def _get_commenting_fields(self, row):
        comments_map = {
            'O': CommentStatus.OPEN,
            'C': CommentStatus.CLOSED,
            'D': CommentStatus.DISABLED,
            'T': CommentStatus.TIMESTAMPED
        }

        commenting_status = comments_map[row['commenting_state']] if row['commenting_state'] else CommentStatus.CLOSED
        return commenting_status, row['commenting_open_time'], row['commenting_close_time']

    def create_article(self, row):
        commenting_status, commenting_open_time, commenting_close_time = self._get_commenting_fields(row)

        article = models.Article(
            lead_image=self.image_map.get(row['image_id']),
            title=row['title'],
            draft_title=row['draft_title'],
            slug=row['slug'],
            path=self.section_index_page.path + row['path'][12:],
            depth=row['depth'],
            numchild=row['numchild'],
            live=row['live'],
            locked=row['locked'],
            go_live_at=row['go_live_at'],
            expire_at=row['expire_at'],
            first_published_at=row['first_published_at'],
            last_published_at=row['last_published_at'],
            commenting_status=commenting_status,
            commenting_starts_at=commenting_open_time,
            commenting_ends_at=commenting_close_time,
            search_description=row['search_description'],
            seo_title=row['seo_title'],
            index_page_description=row['subtitle'],
        )
        try:
            article.save()
            content_type = self.find_content_type_id('core', 'articlepage')
            tags = self.find_tags(content_type, row['id'])
            if tags:
                article.tags.add(*tags)
            V1ToV2ObjectMap.create_map(content_object=article, v1_object_id=row['page_ptr_id'])
            self.v1_to_v2_page_map.update({
                row['page_ptr_id']: article
            })
        except Page.DoesNotExist:
            self.post_migration_report_messages['articles'].append(
                f"Skipping article with missing parent: title={row['title']}"
            )
            return
        self.stdout.write(f"saved article, title={article.title}")

    def get_unsupported_html_tags(self, value):
        bleach_kwargs = _get_bleach_kwargs()

        unsupported_html_tags = []
        tags = BeautifulSoup(value, "html.parser").find_all()
        for tag in tags:
            if tag.name not in bleach_kwargs['tags']:
                unsupported_html_tags.append(tag.name)

        return unsupported_html_tags

    def _map_body(self, type_, row, v2_body):
        for block in v2_body:
            if block['type'] == 'paragraph':
                unsupported_html_tags = self.get_unsupported_html_tags(block['value'])
                if unsupported_html_tags:
                    block['type'] = 'paragraph_v1_legacy'
                    page = self.v1_to_v2_page_map.get(row['page_ptr_id'])
                    if page:
                        self.post_migration_report_messages['page_with_unsupported_tags'].append(
                            f'title: {page.title}. URL: {page.full_url}. '
                            f'Admin URL: {self.get_admin_url(page.id)}. '
                            f'Tags: {unsupported_html_tags}.'
                        )
                else:
                    block['type'] = 'markdown'

                if bool([domain for domain in self.v1_domains_list if domain in block['value']]):
                    page = self.v1_to_v2_page_map.get(row['page_id'])
                    self.post_migration_report_messages['sections_with_internal_links'].append(
                        f"title: {page.title}. URL: {page.full_url}. "
                        f"Admin URL: {self.get_admin_url(page.id)}.")

            elif block['type'] == 'richtext':
                block['type'] = 'paragraph'

                if bool([domain for domain in self.v1_domains_list if domain in block['value']]):
                    page = self.v1_to_v2_page_map.get(row['page_id'])
                    self.post_migration_report_messages['sections_with_internal_links'].append(
                        f"title: {page.title}. URL: {page.full_url}. "
                        f"Admin URL: {self.get_admin_url(page.id)}.")

            elif block['type'] == 'image':
                image = self.image_map.get(block['value'])
                if image:
                    block['value'] = image.id
                else:
                    self.post_migration_report_messages['invalid_image_id'].append(
                        f"title={row['title']} has image with invalid id {block['value']}"
                    )
                    block['value'] = None
            elif block['type'] == 'media':
                media = self.media_map.get(block['value'])
                if media:
                    block['value'] = media.id
                else:
                    self.post_migration_report_messages['invalid_media_id'].append(
                        f"title={row['title']} has media with invalid id {block['value']}"
                    )
                    block['value'] = None
            elif block['type'] == 'page':
                block['type'] = 'page_button'
                page = self.v1_to_v2_page_map.get(block['value'])
                if page:
                    block['value'] = {'page': page.id, 'text': ''}
                else:
                    block['value'] = {'page': None, 'text': ''}
                    self.post_migration_report_messages['invalid_page_id'].append(
                        f'Unable to attach v2 page for {type_[:-1]}, title={row["title"]}'
                    )
        return v2_body

    def map_article_body(self, row):
        v1_body = json.loads(row['body'])

        v2_body = self._map_body('articles', row, v1_body)

        if row['subtitle']:
            v2_body = [{
                'type': 'paragraph',
                'value': row['subtitle'],
            }] + v2_body
        return json.dumps(v2_body)

    def migrate_banners(self):
        sql = "select * " \
              "from core_bannerpage cbp, wagtailcore_page wcp, core_languagerelation clr, core_sitelanguage csl " \
              "where cbp.page_ptr_id = wcp.id " \
              "and wcp.id = clr.page_id " \
              "and clr.language_id = csl.id "
        if self.skip_locales:
            sql += " and locale = 'en' "
        sql += ' order by wcp.path'
        cur = self.db_query(sql)
        banner_page_translations = []
        for row in cur:
            if row['page_ptr_id'] in self.page_translation_map:
                banner_page_translations.append(row)
            else:
                self.create_banner(row)
        else:
            for row in banner_page_translations:
                banner = self.v1_to_v2_page_map.get(self.page_translation_map[row['page_ptr_id']])
                locale, __ = Locale.objects.get_or_create(language_code=self._get_iso_locale(row['locale']))

                try:
                    self.translate_page(locale=locale, page=banner)
                except:
                    self.post_migration_report_messages['untranslated_banners'].append(
                        f"Unable to translate banner, title={row['title']}"
                    )
                    continue

                translated_banner = banner.get_translation_or_none(locale)
                if translated_banner:
                    translated_banner.banner_image = self.image_map.get(row['banner_id'])
                    translated_banner.title = row['title']
                    translated_banner.draft_title = row['draft_title']
                    translated_banner.live = row['live']
                    translated_banner.locked = row['locked']
                    translated_banner.go_live_at = row['go_live_at']
                    translated_banner.expire_at = row['expire_at']
                    translated_banner.first_published_at = row['first_published_at']
                    translated_banner.last_published_at = row['last_published_at']
                    translated_banner.search_description = row['search_description']
                    translated_banner.seo_title = row['seo_title']
                    translated_banner.save()
                    V1ToV2ObjectMap.create_map(content_object=translated_banner, v1_object_id=row['page_ptr_id'])

                    self.v1_to_v2_page_map.update({
                        row['page_ptr_id']: translated_banner
                    })

                self.stdout.write(f"Translated banner, title={row['title']}")
        cur.close()

    def create_banner(self, row):
        banner = models.BannerPage(
            banner_image=self.image_map.get(row['banner_id']),
            title=row['title'],
            draft_title=row['draft_title'],
            slug=row['slug'],
            path=self.banner_index_page.path + row['path'][12:],
            depth=row['depth'],
            numchild=row['numchild'],
            live=row['live'],
            banner_description='',
            locked=row['locked'],
            go_live_at=row['go_live_at'],
            expire_at=row['expire_at'],
            first_published_at=row['first_published_at'],
            last_published_at=row['last_published_at'],
            search_description=row['search_description'],
            seo_title=row['seo_title'],
        )
        banner.save()
        V1ToV2ObjectMap.create_map(content_object=banner, v1_object_id=row['page_ptr_id'])
        self.v1_to_v2_page_map.update({
            row['page_ptr_id']: banner
        })
        self.stdout.write(f"saved banner, title={banner.title}")

    def map_banner_page(self, row):
        v2_page = None
        v1_banner_link_page_id = row['banner_link_page_id']
        if v1_banner_link_page_id:
            v2_page = self.v1_to_v2_page_map.get(v1_banner_link_page_id)
            if not v2_page:
                self.post_migration_report_messages['banner_page_link'].append(
                    f'Unable to attach v2 page for banner, title={row["title"]}'
                )

        return v2_page

    def migrate_footers(self):
        sql = "select * " \
              "from core_footerpage cfp, core_articlepage cap, wagtailcore_page wcp, core_languagerelation clr, core_sitelanguage csl " \
              "where cfp.articlepage_ptr_id = cap.page_ptr_id " \
              "and cap.page_ptr_id = wcp.id " \
              "and wcp.id = clr.page_id " \
              "and clr.language_id = csl.id "
        if self.skip_locales:
            sql += " and locale = 'en' "
        sql += ' order by wcp.path'
        cur = self.db_query(sql)
        footer_page_translations = []
        for row in cur:
            if row['page_ptr_id'] in self.page_translation_map:
                footer_page_translations.append(row)
            else:
                self.create_footer(row)
        else:
            for row in footer_page_translations:
                footer = self.v1_to_v2_page_map.get(self.page_translation_map[row['page_ptr_id']])
                locale, __ = Locale.objects.get_or_create(language_code=self._get_iso_locale(row['locale']))

                try:
                    self.translate_page(locale=locale, page=footer)
                except:
                    self.post_migration_report_messages['untranslated_footers'].append(
                        f"Unable to translate footer, title={row['title']}"
                    )
                    continue

                translated_footer = footer.get_translation_or_none(locale)
                if translated_footer:
                    commenting_status, commenting_open_time, commenting_close_time = self._get_commenting_fields(row)

                    translated_footer.lead_image = self.image_map.get(row['image_id'])
                    translated_footer.title = row['title']
                    translated_footer.draft_title = row['draft_title']
                    translated_footer.live = row['live']
                    translated_footer.locked = row['locked']
                    translated_footer.go_live_at = row['go_live_at']
                    translated_footer.expire_at = row['expire_at']
                    translated_footer.first_published_at = row['first_published_at']
                    translated_footer.last_published_at = row['last_published_at']
                    translated_footer.search_description = row['search_description']
                    translated_footer.seo_title = row['seo_title']
                    translated_footer.commenting_status = commenting_status
                    translated_footer.commenting_starts_at = commenting_open_time
                    translated_footer.commenting_ends_at = commenting_close_time
                    translated_footer.save()
                    V1ToV2ObjectMap.create_map(content_object=translated_footer, v1_object_id=row['page_ptr_id'])

                    self.v1_to_v2_page_map.update({
                        row['page_ptr_id']: translated_footer
                    })

                self.stdout.write(f"Translated footer, title={row['title']}")
        cur.close()

    def create_footer(self, row):
        commenting_status, commenting_open_time, commenting_close_time = self._get_commenting_fields(row)

        footer = models.Article(
            lead_image=self.image_map.get(row['image_id']),
            title=row['title'],
            draft_title=row['draft_title'],
            slug=row['slug'],
            path=self.footer_index_page.path + row['path'][12:],
            depth=row['depth'],
            numchild=row['numchild'],
            live=row['live'],
            locked=row['locked'],
            go_live_at=row['go_live_at'],
            expire_at=row['expire_at'],
            first_published_at=row['first_published_at'],
            last_published_at=row['last_published_at'],
            search_description=row['search_description'],
            seo_title=row['seo_title'],
            commenting_status=commenting_status,
            commenting_starts_at=commenting_open_time,
            commenting_ends_at=commenting_close_time
        )
        footer.save()
        V1ToV2ObjectMap.create_map(content_object=footer, v1_object_id=row['page_ptr_id'])
        self.v1_to_v2_page_map.update({
            row['page_ptr_id']: footer
        })
        self.stdout.write(f"saved footer, title={footer.title}")

    def load_page_translation_map(self):
        sql = "select * " \
              "from core_pagetranslation"
        cur = self.db_query(sql)
        for row in cur:
            self.page_translation_map.update({
                row['translated_page_id']: row['page_id'],
            })
        cur.close()
        self.stdout.write('Page translation map loaded.')

    def translate_page(self, locale, page):
        translator = TranslationCreator(user=None, target_locales=[locale])
        translator.create_translations(page)

    def stop_translations(self):
        Translation.objects.update(enabled=False)

        self.stdout.write('Translations stopped.')

    def migrate_polls(self):
        sql = "select * from polls_pollsindexpage ppip, wagtailcore_page wcp where ppip.page_ptr_id = wcp.id"
        cur = self.db_query(sql)
        v1_poll_index_page = cur.fetchone()
        cur.close()

        self._migrate_polls(v1_poll_index_page, self.poll_index_page)

        sql = "select * from core_sectionindexpage csip, wagtailcore_page wcp where csip.page_ptr_id = wcp.id"
        cur = self.db_query(sql)
        v1_section_index_page = cur.fetchone()
        cur.close()

        self._migrate_polls(v1_section_index_page, self.section_index_page)

    def _migrate_polls(self, v1_index_page, v2_index_page):
        sql = f"select * " \
              f"from polls_question pq, wagtailcore_page wcp, core_languagerelation clr, core_sitelanguage csl " \
              f"where pq.page_ptr_id = wcp.id " \
              f"and wcp.id = clr.page_id " \
              f"and clr.language_id = csl.id " \
              f"and wcp.path like '{v1_index_page['path']}%' "
        if self.skip_locales:
            sql += " and locale = 'en' "
        sql += 'order by wcp.path'
        cur = self.db_query(sql)
        poll_page_translations = []
        for row in cur:
            if row['page_ptr_id'] in self.page_translation_map:
                poll_page_translations.append(row)
            else:
                self.create_poll(v2_index_page, row)
        else:
            for row in poll_page_translations:
                poll = self.v1_to_v2_page_map.get(self.page_translation_map[row['page_ptr_id']])
                locale, __ = Locale.objects.get_or_create(language_code=self._get_iso_locale(row['locale']))

                try:
                    self.translate_page(locale=locale, page=poll)
                except Exception as e:
                    self.post_migration_report_messages['untranslated_polls'].append(
                        f"Unable to translate poll, title={row['title']}"
                    )
                    continue

                translated_poll = poll.get_translation_or_none(locale)
                if translated_poll:
                    translated_poll.title = row['title']
                    translated_poll.draft_title = row['draft_title']
                    translated_poll.live = row['live']
                    translated_poll.result_as_percentage = row['result_as_percentage']
                    translated_poll.show_results = row['show_results']
                    translated_poll.locked = row['locked']
                    translated_poll.go_live_at = row['go_live_at']
                    translated_poll.expire_at = row['expire_at']
                    translated_poll.first_published_at = row['first_published_at']
                    translated_poll.last_published_at = row['last_published_at']
                    translated_poll.search_description = row['search_description']
                    translated_poll.seo_title = row['seo_title']
                    translated_poll.randomise_options = row['randomise_options']
                    translated_poll.allow_anonymous_submissions = False
                    translated_poll.allow_multiple_submissions = False
                    translated_poll.save()
                    V1ToV2ObjectMap.create_map(content_object=translated_poll, v1_object_id=row['page_ptr_id'])

                    self.v1_to_v2_page_map.update({
                        row['page_ptr_id']: translated_poll
                    })

                    row['path'] = row['path'][:-4]
                    self.migrate_poll_questions(translated_poll, row)

                self.stdout.write(f"Translated poll, title={row['title']}")
        cur.close()

    def create_poll(self, v2_index_page, row):
        poll = Poll(
            title=row['title'],
            draft_title=row['draft_title'],
            show_in_menus=True,
            slug=row['slug'],
            path=v2_index_page.path + row['path'][12:],
            depth=row['depth'],
            numchild=row['numchild'],
            live=row['live'],
            show_results=row['show_results'],
            result_as_percentage=row['result_as_percentage'],
            locked=row['locked'],
            go_live_at=row['go_live_at'],
            expire_at=row['expire_at'],
            first_published_at=row['first_published_at'],
            last_published_at=row['last_published_at'],
            search_description=row['search_description'],
            seo_title=row['seo_title'],
            randomise_options=row['randomise_options'],
            allow_anonymous_submissions=False,
            allow_multiple_submissions=False,
        )
        try:
            poll.save()
            V1ToV2ObjectMap.create_map(content_object=poll, v1_object_id=row['page_ptr_id'])
        except Exception as e:
            self.post_migration_report_messages['polls'].append(
                f"Unable to save poll, title={row['title']}"
            )
            return

        self.migrate_poll_questions(poll, row)

        self.v1_to_v2_page_map.update({
            row['page_ptr_id']: poll
        })
        self.stdout.write(f"saved poll, title={poll.title}")

    def migrate_poll_questions(self, poll, poll_row):
        sql = f'select * ' \
              f'from polls_choice pc, wagtailcore_page wcp, core_languagerelation clr, core_sitelanguage csl ' \
              f'where pc.page_ptr_id = wcp.id ' \
              f'and wcp.path like \'{poll_row["path"]}%\' ' \
              f'and wcp.id = clr.page_id ' \
              f'and clr.language_id = csl.id ' \
              f'and csl.locale = \'{poll_row["locale"]}\' ' \
              f'order by wcp.path'
        cur = self.db_query(sql)
        self.create_poll_question(poll, poll_row, cur)
        cur.close()

    def create_poll_question(self, poll, poll_row, cur):
        PollFormField.objects.filter(page=poll).delete()
        choices = []
        for row in cur:
            choices.append(row['title'])

        choices_length = len(choices)

        if choices_length == 0:
            field_type = 'multiline'
        elif choices_length > 1:
            if poll_row['allow_multiple_choice']:
                field_type = 'checkboxes'
            else:
                field_type = 'radio'
        else:
            self.post_migration_report_messages['poll_questions'].append(
                f'Unable to determine field type for poll={poll_row["title"]}.'
            )
            return

        choices = '|'.join(choices)

        poll_form_field = PollFormField.objects.create(
            page=poll, label=poll.title, field_type=field_type, choices=choices,
            admin_label=poll_row['short_name'] or poll.title)
        if choices:
            cur.scroll(0, 'absolute')
        for row in cur:
            V1ToV2ObjectMap.create_map(content_object=poll_form_field, v1_object_id=row['page_ptr_id'])
        self.stdout.write(f"saved poll question, label={poll.title}")

    def migrate_surveys(self):
        sql = "select * from surveys_surveysindexpage ssip, wagtailcore_page wcp where ssip.page_ptr_id = wcp.id"
        cur = self.db_query(sql)
        v1_survey_index_page = cur.fetchone()
        cur.close()

        self._migrate_surveys(v1_survey_index_page, self.survey_index_page)

        sql = "select * from core_sectionindexpage csip, wagtailcore_page wcp where csip.page_ptr_id = wcp.id"
        cur = self.db_query(sql)
        v1_section_index_page = cur.fetchone()
        cur.close()

        self._migrate_surveys(v1_section_index_page, self.section_index_page)

    def _migrate_surveys(self, v1_index_page, v2_index_page):
        sql = f"select * " \
              f"from surveys_molosurveypage smsp, wagtailcore_page wcp, core_languagerelation clr, core_sitelanguage csl " \
              f"where smsp.page_ptr_id = wcp.id " \
              f"and wcp.id = clr.page_id " \
              f"and clr.language_id = csl.id " \
              f"and wcp.path like '{v1_index_page['path']}%' "
        if self.skip_locales:
            sql += "and locale = 'en' "
        sql += 'order by wcp.path'
        cur = self.db_query(sql)
        survey_page_translations = []
        for row in cur:
            if row['page_ptr_id'] in self.page_translation_map:
                survey_page_translations.append(row)
            else:
                self.create_survey(v2_index_page, row)
        else:
            for row in survey_page_translations:
                survey = self.v1_to_v2_page_map.get(self.page_translation_map[row['page_ptr_id']])
                locale, __ = Locale.objects.get_or_create(language_code=self._get_iso_locale(row['locale']))

                try:
                    self.translate_page(locale=locale, page=survey)
                except Exception as e:
                    self.post_migration_report_messages['untranslated_surveys'].append(
                        f"Unable to translate survey, title={row['title']}"
                    )

                    continue

                translated_survey = survey.get_translation_or_none(locale)
                if translated_survey:
                    translated_survey.title = row['title']
                    translated_survey.draft_title = row['draft_title']
                    translated_survey.live = row['live']
                    translated_survey.thank_you_text = self.map_survey_thank_you_text(row)
                    translated_survey.allow_anonymous_submissions = row['allow_anonymous_submissions']
                    translated_survey.allow_multiple_submissions = row['allow_multiple_submissions_per_user']
                    translated_survey.submit_button_text = row['submit_text'][:40] if row['submit_text'] else 'Submit'
                    translated_survey.direct_display = row['display_survey_directly']
                    translated_survey.multi_step = row['multi_step']
                    translated_survey.locked = row['locked']
                    translated_survey.go_live_at = row['go_live_at']
                    translated_survey.expire_at = row['expire_at']
                    translated_survey.first_published_at = row['first_published_at']
                    translated_survey.last_published_at = row['last_published_at']
                    translated_survey.search_description = row['search_description']
                    translated_survey.seo_title = row['seo_title']
                    translated_survey.index_page_description = row['homepage_introduction']
                    translated_survey.index_page_description_line_2 = row['homepage_button_text']
                    translated_survey.terms_and_conditions = self.map_survey_terms_and_conditions(row)
                    translated_survey.save()

                    if row['submit_text'] and len(row['submit_text']) > 40:
                        self.post_migration_report_messages['untranslated_surveys'].append(
                            f"Truncated survey submit button text, title={row['title']}"
                        )

                    V1ToV2ObjectMap.create_map(content_object=translated_survey, v1_object_id=row['page_ptr_id'])

                    self.v1_to_v2_page_map.update({
                        row['page_ptr_id']: translated_survey
                    })

                    self.migrate_survey_questions(translated_survey, row)

                self.stdout.write(f"Translated survey, title={row['title']}")
        cur.close()

    def create_survey(self, v2_index_page, row):
        survey = Survey(
            title=row['title'],
            draft_title=row['draft_title'],
            show_in_menus=True,
            slug=row['slug'],
            path=v2_index_page.path + row['path'][12:],
            depth=row['depth'],
            numchild=row['numchild'],
            live=row['live'],
            thank_you_text=self.map_survey_thank_you_text(row),
            allow_anonymous_submissions=row['allow_anonymous_submissions'],
            allow_multiple_submissions=row['allow_multiple_submissions_per_user'],
            submit_button_text=row['submit_text'][:40] if row['submit_text'] else 'Submit',
            direct_display=row['display_survey_directly'],
            multi_step=row['multi_step'],
            locked=row['locked'],
            go_live_at=row['go_live_at'],
            expire_at=row['expire_at'],
            first_published_at=row['first_published_at'],
            last_published_at=row['last_published_at'],
            search_description=row['search_description'],
            seo_title=row['seo_title'],
            index_page_description=row['homepage_introduction'],
            index_page_description_line_2=row['homepage_button_text'],
            terms_and_conditions=self.map_survey_terms_and_conditions(row),
        )

        try:
            survey.save()
            if row['submit_text'] and len(row['submit_text']) > 40:
                self.stdout.write(f"Truncated survey submit button text, title={row['title']}")
            V1ToV2ObjectMap.create_map(content_object=survey, v1_object_id=row['page_ptr_id'])
        except Exception as e:
            self.post_migration_report_messages['surveys'].append(
                f"Unable to save survey, title={row['title']}"
            )
            return

        self.migrate_survey_questions(survey, row)

        self.v1_to_v2_page_map.update({
            row['page_ptr_id']: survey
        })
        self.stdout.write(f"saved survey, title={survey.title}")

    def map_survey_description(self, row):
        v1_survey_description = json.loads(row['description'])
        v2_survey_description = self._map_body('surveys', row, v1_survey_description)

        if row['introduction']:
            v2_survey_description = [{
                'type': 'paragraph',
                'value': row['introduction'],
            }] + v2_survey_description

        return json.dumps(v2_survey_description)

    def map_survey_thank_you_text(self, row):
        v2_thank_you_text = []
        if row['thank_you_text']:
            v2_thank_you_text.append({'type': 'paragraph', 'value': row['thank_you_text']})

        return json.dumps(v2_thank_you_text)

    def map_survey_terms_and_conditions(self, row):
        sql = f'select * ' \
              f'from surveys_surveytermsconditions stc, surveys_molosurveypage msp, wagtailcore_page wcp ' \
              f'where stc.page_id = msp.page_ptr_id ' \
              f'and stc.terms_and_conditions_id = wcp.id ' \
              f'and stc.page_id = {row["page_ptr_id"]}'

        cur = self.db_query(sql)
        v1_term_and_condition = cur.fetchone()
        cur.close()
        if v1_term_and_condition:
            return json.dumps([
                {
                    "type": "page_button",
                    "value": {
                        "page": self.v1_to_v2_page_map[v1_term_and_condition["terms_and_conditions_id"]].id,
                    },
                },
            ])

    def migrate_survey_questions(self, survey, survey_row):
        sql = f'select *, smsff.id as smsffid ' \
              f'from surveys_molosurveyformfield smsff, surveys_molosurveypage smsp, wagtailcore_page wcp, core_languagerelation clr, core_sitelanguage csl ' \
              f'where smsff.page_id = smsp.page_ptr_id ' \
              f'and smsp.page_ptr_id = wcp.id ' \
              f'and wcp.id = clr.page_id ' \
              f'and clr.language_id = csl.id ' \
              f'and wcp.id = {survey_row["page_ptr_id"]} '
        if self.skip_locales:
            sql += "and locale = 'en' "
        sql += 'order by wcp.path'
        cur = self.db_query(sql)
        self.create_survey_question(survey, survey_row, cur)
        cur.close()

    def create_survey_question(self, survey, survey_row, cur):
        SurveyFormField.objects.filter(page=survey).delete()

        for row in cur:
            field_type = 'positivenumber' if row['field_type'] == 'positive_number' else row['field_type']
            survey_form_field = SurveyFormField.objects.create(
                page=survey, sort_order=row['sort_order'], label=row['label'], required=row['required'],
                default_value=row['default_value'], help_text=row['help_text'], field_type=field_type,
                admin_label=row['admin_label'], page_break=row['page_break'],
                choices='|'.join(row['choices'].split(',')), skip_logic=row['skip_logic']
            )
            V1ToV2ObjectMap.create_map(content_object=survey_form_field, v1_object_id=row['smsffid'])
            skip_logic_next_actions = [logic['value']['skip_logic'] for logic in json.loads(row['skip_logic'])]
            if not survey_row['multi_step'] and (
                    'end' in skip_logic_next_actions or 'question' in skip_logic_next_actions):
                self.post_migration_report_messages['survey_multistep'].append(
                    f'skip logic without multi step'
                )
            self.stdout.write(f"saved survey question, label={row['label']}")

    def _get_iso_locale(self, locale):
        iso_locales_map = {
            'sho': 'sn',
            'ch': 'ny',
        }

        return iso_locales_map.get(locale, locale)

    def translate_home_pages(self, home):
        cur = self.db_query(f'select * from core_sitelanguage')
        for row in cur:
            locale, __ = Locale.objects.get_or_create(language_code=self._get_iso_locale(row['locale']))
            self.translate_page(locale=locale, page=home)
            translated_home_page = home.get_translation_or_none(locale)

            if translated_home_page:
                modified_title = f"{translated_home_page.title} [{str(locale)}]"
                translated_home_page.title = modified_title
                translated_home_page.draft_title = modified_title
                translated_home_page.save()

    def translate_index_pages(self):
        cur = self.db_query(f'select * from core_sitelanguage')
        locales = []
        for row in cur:
            locale, __ = Locale.objects.get_or_create(language_code=self._get_iso_locale(row['locale']))
            locales.append(locale)

        index_pages = [
            self.section_index_page, self.banner_index_page, self.footer_index_page, self.poll_index_page,
            self.survey_index_page, self.quiz_index_page,
        ]
        for page in index_pages:
            for locale in locales:
                self.translate_page(locale=locale, page=page)

    def migrate_recommended_articles_for_article(self):
        article_cur = self.db_query(f'select DISTINCT page_id from core_articlepagerecommendedsections')
        for article_row in article_cur:
            v1_article_id = article_row['page_id']
            v2_article = self.v1_to_v2_page_map.get(v1_article_id)
            if v2_article:
                cur = self.db_query(
                    f'select * from core_articlepagerecommendedsections where page_id = {v1_article_id} and recommended_article_id is not null')
                for row in cur:
                    v2_recommended_article = self.v1_to_v2_page_map.get(row['recommended_article_id'])
                    if v2_recommended_article:
                        models.ArticleRecommendation.objects.create(
                            sort_order=row['sort_order'],
                            article=v2_recommended_article,
                            source=v2_article
                        )
                cur.close()
        article_cur.close()
        self.stdout.write('Recommended articles migrated')

    def migrate_featured_articles_for_homepage(self):
        locale_cur = self.db_query(f"select * from core_sitelanguage")
        for locale_row in locale_cur:
            articles_cur = self.db_query(
                f"select * "
                f"from core_articlepage cap, wagtailcore_page wcp, core_languagerelation clr, core_sitelanguage csl "
                f"where cap.page_ptr_id = wcp.id "
                f"and wcp.id = clr.page_id "
                f"and clr.language_id = csl.id "
                f"and wcp.live = true "
                f"and csl.locale = '{locale_row['locale']}' "
                f"order by left(wcp.path, 16) "
            )
            articles_list = []
            for article_row in articles_cur:
                translated_from_page_id = self.page_translation_map.get(article_row['page_ptr_id'])
                if translated_from_page_id:
                    eng_article_cur = self.db_query(
                        f'select * from core_articlepage where page_ptr_id = {translated_from_page_id}')
                    eng_article_row = eng_article_cur.fetchone()
                    eng_article_cur.close()
                else:
                    eng_article_row = {'featured_in_homepage_start_date': None}

                featured_in_homepage_start_date = (
                        article_row['featured_in_homepage_start_date'] or
                        eng_article_row['featured_in_homepage_start_date']
                )

                if featured_in_homepage_start_date:
                    article = self.v1_to_v2_page_map.get(article_row['page_ptr_id'])
                    if article:
                        article.featured_in_homepage_start_date = featured_in_homepage_start_date
                        articles_list.append(article)

            articles_cur.close()

            articles_list = sorted(articles_list, key=lambda x: x.featured_in_homepage_start_date, reverse=True)
            articles_list = sorted(articles_list, key=lambda x: x.path[:16])

            article_groups = defaultdict(list)
            for article in articles_list:
                article_groups[article.path[:16]].append(article)

            for k, v in article_groups.items():
                for i, article in enumerate(v):
                    if i < 5:
                        self.add_article_as_featured_content_in_home_page(article)
                    else:
                        self.post_migration_report_messages['ommitted_old_featured_article'].append(
                            f'title: {article.title}. URL: {article.full_url}. '
                            f'Admin URL: {self.get_admin_url(article.id)}. '
                            f'featured since: {article.featured_in_homepage_start_date}.'
                        )

                section = models.Section.objects.get(path=k)
                self.add_section_as_featured_content_in_home_page(section)

        locale_cur.close()

    def add_article_as_featured_content_in_home_page(self, article):
        home_page = self.home_page.get_translation_or_none(article.locale)
        if home_page:
            home_featured_content = home_page.home_featured_content.stream_data
            home_featured_content.append({
                'type': 'article',
                'value': {
                    'article': article.id,
                    'display_section_title': True,
                },
            })
            home_page.save()

    def add_section_as_featured_content_in_home_page(self, section):
        home_page = self.home_page.get_translation_or_none(section.locale)
        if home_page:
            home_featured_content = home_page.home_featured_content.stream_data
            home_featured_content.append({
                'type': 'page_button',
                'value': {
                    'page': section.id,
                    'text': '',
                },
            })
            home_page.save()

    def attach_banners_to_home_page(self):
        sql = "select * " \
              "from core_bannerpage cbp, wagtailcore_page wcp, core_languagerelation clr, core_sitelanguage csl " \
              "where cbp.page_ptr_id = wcp.id " \
              "and wcp.id = clr.page_id " \
              "and clr.language_id = csl.id "
        if self.skip_locales:
            sql += " and locale = 'en' "
        sql += ' order by wcp.path'
        cur = self.db_query(sql)
        for row in cur:
            v2_banner = self.v1_to_v2_page_map.get(row['page_ptr_id'])
            if v2_banner:
                home_page = v2_banner.get_ancestors().exact_type(models.HomePage).first().specific
                models.HomePageBanner.objects.create(source=home_page, banner_page=v2_banner)
        cur.close()

    def get_color_hex(self, color_name):
        return {
            '--tiber': '#07292F',
            '--mecury': '#eae9e9',
            '--light_scampi': '#685FA1',
            '--dove_gray': '#737373',
            '--mineral_gray': '#dedede',
            '--washed_gray': '#f1f1f1',
            '--brown': '#a03321',
            '--medium_red_violet': '#B62A99',
            '--dark_medium_red_violet': '#b43393',
            '--violet_blue': '#a54f9e',
            '--mandy': '#E24256',
            '--plum': '#7e2268',
            '--wisteria': '#8e68ad',
            '--grape': '#541c56',
            '--paris_m': '#202855',
            '--east_bay': '#4E4682',
            '--victoria': '#4D4391',
            '--scampi': '#685FA1',
            '--sandybrown': '#EF9955',
            '--jaffa': '#ee8c39',
            '--saffron': '#F2B438',
            '--saffron_light': '#f2b437',
            '--cinnabar': '#EC3B3A',
            '--cinnabar_dark': '#ee5523',
            '--cardinal': '#bf2026',
            '--pomegranate': '#ed3330',
            '--roman': '#DF6859',
            '--mauvelous': '#F38AA5',
            '--beed_blush': '#e764a0',
            '--maxican_red': '#a21d2e',
            '--kobi': '#d481b5',
            '--illusion': '#ee97ac',
            '--celery': '#A4CE55',
            '--de_york': '#6EC17F',
            '--eucalyptus': '#2A9B58',
            '--tradewind': '#4bab99',
            '--moss_green': '#b3d9a1',
            '--danube': '#6093CD',
            '--light_danube': '#627abc',
            '--indigo': '#5F7AC9',
            '--mariner': '#4759a6',
            '--robin_egg_blue': '#00BFC6',
            '--pelorous': '#37BFBE',
            '--iris_blue': '#03acc3',
            '--red_berry': '#711e29',
            '--bay_of_may': '#2b378c',
            '--viking': '#3bbfbd',
            '--denim': '#127f99',
            '--tory_blue': '#134b90',
        }.get(color_name)

    def fix_articles_body(self):
        sql = "select * " \
              "from core_articlepage cap, wagtailcore_page wcp, core_languagerelation clr, core_sitelanguage csl " \
              "where cap.page_ptr_id = wcp.id " \
              "and wcp.id = clr.page_id " \
              "and clr.language_id = csl.id "
        if self.skip_locales:
            sql += "and locale = 'en' "
        sql += " and wcp.path like '000100010002%'order by wcp.path"
        cur = self.db_query(sql)
        for row in cur:
            v2_article = self.v1_to_v2_page_map.get(row['page_ptr_id'])
            if v2_article:
                v2_article.body = self.map_article_body(row)
                v2_article.save()
            else:
                self.post_migration_report_messages['articles'].append(
                    f'Unable to add article body, title={row["title"]}'
                )

        cur.close()

    def fix_footers_body(self):
        sql = "select * " \
              "from core_footerpage cfp, core_articlepage cap, wagtailcore_page wcp, core_languagerelation clr, core_sitelanguage csl " \
              "where cfp.articlepage_ptr_id = cap.page_ptr_id " \
              "and cap.page_ptr_id = wcp.id " \
              "and wcp.id = clr.page_id " \
              "and clr.language_id = csl.id "
        if self.skip_locales:
            sql += " and locale = 'en' "
        sql += ' order by wcp.path'
        cur = self.db_query(sql)
        for row in cur:
            v2_footer = self.v1_to_v2_page_map.get(row['page_ptr_id'])
            if v2_footer:
                v2_footer.body = self.map_article_body(row)
                v2_footer.save()
        cur.close()

    def fix_survey_description(self):
        sql = f"select * " \
              f"from surveys_molosurveypage smsp, wagtailcore_page wcp, core_languagerelation clr, core_sitelanguage csl " \
              f"where smsp.page_ptr_id = wcp.id " \
              f"and wcp.id = clr.page_id " \
              f"and clr.language_id = csl.id  "
        if self.skip_locales:
            sql += " and locale = 'en' "
        sql += ' order by wcp.path'
        cur = self.db_query(sql)
        for row in cur:
            v2_survey = self.v1_to_v2_page_map.get(row['page_ptr_id'])
            if v2_survey:
                v2_survey.description = self.map_survey_description(row)
                v2_survey.save()
        cur.close()

    def fix_banner_link_page(self):
        sql = "select * " \
              "from core_bannerpage cbp, wagtailcore_page wcp, core_languagerelation clr, core_sitelanguage csl " \
              "where cbp.page_ptr_id = wcp.id " \
              "and wcp.id = clr.page_id " \
              "and clr.language_id = csl.id "
        if self.skip_locales:
            sql += " and locale = 'en' "
        sql += ' order by wcp.path'
        cur = self.db_query(sql)
        for row in cur:
            v2_banner = self.v1_to_v2_page_map.get(row['page_ptr_id'])
            if v2_banner:
                v2_banner.banner_link_page = self.map_banner_page(row)
                v2_banner.save()
        cur.close()

    def add_polls_from_polls_index_page_to_footer_index_page_as_page_link_page(self):
        self.poll_index_page.refresh_from_db()
        self.footer_index_page.refresh_from_db()
        file = File(open(Path(settings.BASE_DIR) / 'iogt/static/icons/clip_board_pen.svg'), name='clip_board_pen.svg')
        icon = Svg.objects.create(title='clip board pen', file=file)
        poll_index_pages = self.poll_index_page.get_translations(inclusive=True)
        for poll_index_page in poll_index_pages:
            polls = poll_index_page.get_children()
            for poll in polls:
                page_link_page = models.PageLinkPage(title=poll.title, page=poll, icon=icon, live=poll.live)
                footer_index_page = self.footer_index_page.get_translation_or_none(poll.locale)
                footer_index_page.add_child(instance=page_link_page)

        self.stdout.write('Added polls from poll index page to footer index page as page link page.')

    def add_surveys_from_surveys_index_page_to_footer_index_page_as_page_link_page(self):
        self.survey_index_page.refresh_from_db()
        self.footer_index_page.refresh_from_db()
        file = File(open(Path(settings.BASE_DIR) / 'iogt/static/icons/loud_speaker.svg'), name='loud_speaker.svg')
        icon = Svg.objects.create(title='loud speaker', file=file)
        survey_index_page = self.survey_index_page.get_translations(inclusive=True)
        for survey_index_page in survey_index_page:
            surveys = survey_index_page.get_children()
            for survey in surveys:
                page_link_page = models.PageLinkPage(title=survey.title, page=survey, icon=icon, live=survey.live)
                footer_index_page = self.footer_index_page.get_translation_or_none(survey.locale)
                footer_index_page.add_child(instance=page_link_page)

        self.stdout.write('Added surveys from survey index page to footer index page as page link page.')

    def mark_pages_which_are_not_translated_in_v1_as_draft(self):
        self.section_index_page.refresh_from_db()
        self.banner_index_page.refresh_from_db()
        self.footer_index_page.refresh_from_db()
        self.poll_index_page.refresh_from_db()
        self.survey_index_page.refresh_from_db()
        self.quiz_index_page.refresh_from_db()

        page_ids_to_exclude = []
        page_ids_to_exclude += self.section_index_page.get_translations(inclusive=True).values_list('id', flat=True)
        page_ids_to_exclude += self.banner_index_page.get_translations(inclusive=True).values_list('id', flat=True)
        page_ids_to_exclude += self.footer_index_page.get_translations(inclusive=True).values_list('id', flat=True)
        page_ids_to_exclude += self.poll_index_page.get_translations(inclusive=True).values_list('id', flat=True)
        page_ids_to_exclude += self.survey_index_page.get_translations(inclusive=True).values_list('id', flat=True)
        page_ids_to_exclude += self.quiz_index_page.get_translations(inclusive=True).values_list('id', flat=True)

        Page.objects.filter(alias_of__isnull=False).exclude(id__in=page_ids_to_exclude).update(live=False)

    def add_polls_from_polls_index_page_to_home_page_featured_content(self):
        self.poll_index_page.refresh_from_db()
        self.home_page.refresh_from_db()
        poll_index_pages = self.poll_index_page.get_translations(inclusive=True)
        for poll_index_page in poll_index_pages:
            home_page = self.home_page.get_translation_or_none(poll_index_page.locale)
            home_featured_content = home_page.home_featured_content.stream_data
            polls = poll_index_page.get_children().live()
            for poll in polls:
                home_featured_content.append({
                    'type': 'embedded_poll',
                    'value': {
                        'direct_display': True,
                        'poll': poll.id,
                    },
                })
            home_page.home_featured_content = json.dumps(home_featured_content)
            home_page.save()

        self.stdout.write('Added polls from poll index page to home page featured content.')

    def add_surveys_from_surveys_index_page_to_home_page_featured_content(self):
        self.survey_index_page.refresh_from_db()
        self.home_page.refresh_from_db()
        survey_index_pages = self.survey_index_page.get_translations(inclusive=True)
        for survey_index_page in survey_index_pages:
            home_page = self.home_page.get_translation_or_none(survey_index_page.locale)
            home_featured_content = home_page.home_featured_content.stream_data
            surveys = survey_index_page.get_children().live()
            for survey in surveys:
                home_featured_content.append({
                    'type': 'embedded_survey',
                    'value': {
                        'direct_display': survey.specific.direct_display,
                        'survey': survey.id,
                    },
                })
            home_page.home_featured_content = json.dumps(home_featured_content)
            home_page.save()

        self.stdout.write('Added surveys from survey index page to home page featured content.')

    def migrate_article_related_sections(self):
        cur = self.db_query('select * from core_articlepagerelatedsections caprs')
        for row in cur:
            section = self.v1_to_v2_page_map.get(row['section_id'])
            article = self.v1_to_v2_page_map.get(row['page_id'])
            if (not section) or (not article):
                self.post_migration_report_messages['articles_in_related_sections'].append(
                    f"Couldn't find v2 page for v1 section: {row['section_id']} and article: {row['page_id']}"
                )
                continue
            page_link_page = models.PageLinkPage(title=article.title, page=article, live=article.live)
            section.add_child(instance=page_link_page)

    def move_footers_to_end_of_footer_index_page(self):
        footer_index_pages = self.footer_index_page.get_translations(inclusive=True)
        for footer_index_page in footer_index_pages:
            footer_index_page_children = footer_index_page.get_children()
            articles = footer_index_page_children.exact_type(models.Article)
            for article in articles:
                self.move_page(page_to_move=article, position=footer_index_page_children.count())

    def move_page(self, page_to_move, position):
        parent_page = page_to_move.get_parent()

        # Find page that is already in this position
        position_page = None
        if position is not None:
            try:
                position_page = parent_page.get_children()[int(position)]
            except IndexError:
                pass  # No page in this position

        # Move page

        # any invalid moves *should* be caught by the permission check above,
        # so don't bother to catch InvalidMoveToDescendant

        if position_page:
            # If the page has been moved to the right, insert it to the
            # right. If left, then left.
            old_position = list(parent_page.get_children()).index(page_to_move)
            if int(position) < old_position:
                page_to_move.move(position_page, pos='left')
            elif int(position) > old_position:
                page_to_move.move(position_page, pos='right')
        else:
            # Move page to end
            page_to_move.move(parent_page, pos='last-child')

<<<<<<< HEAD

    def populate_registration_survey_translations(self):
        with open(f'{settings.BASE_DIR}/iogt_content_migration/files/registration_survey_translations.csv',
                  newline='') as csvfile:
            reader = csv.DictReader(csvfile)
            for row in reader:
                str_key = row.pop('str')
                self.registration_survey_translations[str_key] = row

    def migrate_post_registration_survey(self):

        sql = 'select * from profiles_userprofilessettings pups ' \
              'inner join wagtailcore_site ws on pups.site_id = ws.id ' \
              'where is_default_site = true'
        cur = self.db_query(sql)
        row = cur.fetchone()

        survey = Survey(
            title='Registration Survey', live=True, allow_multiple_submissions=False, submit_button_text='Register')

        self.survey_index_page.add_child(instance=survey)

        if row['activate_dob']:
            SurveyFormField.objects.create(
                page=survey,
                label=self.registration_survey_translations['dob']['en'],
                required=bool(row['dob_required']),
                field_type='date',
                admin_label='date_of_birth',
                help_text=self.registration_survey_translations['dob_helptext']['en']
            )

        if row['activate_gender']:
            SurveyFormField.objects.create(
                page=survey,
                label=self.registration_survey_translations['gender']['en'],
                required=bool(row['gender_required']),
                field_type='singleline',
                admin_label='gender',
                help_text=self.registration_survey_translations['gender_helptext']['en']
            )

        if row['activate_location']:
            SurveyFormField.objects.create(
                page=survey,
                label=self.registration_survey_translations['location']['en'],
                required=bool(row['location_required']),
                field_type='singleline',
                admin_label='location',
                help_text=self.registration_survey_translations['location_helptext']['en']
            )

        if row['activate_education_level']:
            SurveyFormField.objects.create(
                page=survey,
                label=self.registration_survey_translations['education_level']['en'],
                required=bool(row['activate_education_level_required']),
                field_type='singleline',
                admin_label='education_level',
                help_text=self.registration_survey_translations['education_level_helptext']['en']
            )

        if row['show_mobile_number_field']:
            SurveyFormField.objects.create(
                page=survey,
                label=self.registration_survey_translations['mobile_number']['en'],
                required=bool(row['mobile_number_required']),
                field_type='singleline',
                admin_label='mobile_number',
                help_text=self.registration_survey_translations['mobile_number_helptext']['en']
            )

        if row['show_email_field']:
            SurveyFormField.objects.create(
                page=survey,
                label=self.registration_survey_translations['email_address']['en'],
                required=bool(row['email_required']),
                field_type='email',
                admin_label='email',
                help_text=self.registration_survey_translations['email_address_helptext']['en']
            )

        self.stdout.write('Successfully migrated post registration survey')

        default_site_settings = models.SiteSettings.get_for_default_site()
        default_site_settings.registration_survey = survey
        default_site_settings.save()

        for locale in Locale.objects.all():
            try:
                self.translate_page(locale=locale, page=survey)
                translated_survey = survey.get_translation_or_none(locale)
            except Exception as e:
                self.post_migration_report_messages['registration_survey'].append(
                    f"Unable to translate survey, title={survey.title} to locale={locale}"
                )
                continue

            if translated_survey:
                for (admin_label, label_identifier) in [
                    ('date_of_birth', 'dob'),
                    ('gender', 'gender'),
                    ('location', 'location'),
                    ('mobile_number', 'mobile_number'),
                    ('education_level', 'education_level'),
                    ('email', 'email_address')
                ]:
                    field = SurveyFormField.objects.get(page=translated_survey, admin_label=admin_label)
                    try:
                        field.label = self.registration_survey_translations[label_identifier][locale.language_code]
                        field.help_text = self.registration_survey_translations[
                            f'{label_identifier}_helptext'][locale.language_code]
                    except KeyError:
                        self.post_migration_report_messages['registration_survey_translation_not_found'].append(
                            f'Translation not found for label: {label_identifier} in locale: {locale}'
                        )
                    field.save()

=======
    def get_admin_url(self, id):
        site = Site.objects.filter(is_default_site=True).first()
        return f"{site.root_url}{reverse('wagtailadmin_pages:edit', args=(id,))}"
>>>>>>> 6144cc99

    def print_post_migration_report(self):
        self.stdout.write(self.style.ERROR('====================='))
        self.stdout.write(self.style.ERROR('POST MIGRATION REPORT'))
        self.stdout.write(self.style.ERROR('====================='))

        for k, v in self.post_migration_report_messages.items():
            self.stdout.write(self.style.ERROR(f"===> {k.replace('_', ' ').upper()}"))
            self.stdout.write(self.style.ERROR('\n'.join(v)))<|MERGE_RESOLUTION|>--- conflicted
+++ resolved
@@ -183,11 +183,8 @@
         self.add_polls_from_polls_index_page_to_home_page_featured_content()
         self.add_surveys_from_surveys_index_page_to_home_page_featured_content()
         self.move_footers_to_end_of_footer_index_page()
-<<<<<<< HEAD
-
-=======
+
         self.migrate_article_related_sections()
->>>>>>> 6144cc99
         self.stop_translations()
 
         self.populate_registration_survey_translations()
@@ -1683,7 +1680,7 @@
             # Move page to end
             page_to_move.move(parent_page, pos='last-child')
 
-<<<<<<< HEAD
+
 
     def populate_registration_survey_translations(self):
         with open(f'{settings.BASE_DIR}/iogt_content_migration/files/registration_survey_translations.csv',
@@ -1802,11 +1799,11 @@
                         )
                     field.save()
 
-=======
+
     def get_admin_url(self, id):
         site = Site.objects.filter(is_default_site=True).first()
         return f"{site.root_url}{reverse('wagtailadmin_pages:edit', args=(id,))}"
->>>>>>> 6144cc99
+
 
     def print_post_migration_report(self):
         self.stdout.write(self.style.ERROR('====================='))
