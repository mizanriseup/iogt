--- conflicted
+++ resolved
@@ -179,11 +179,8 @@
         self.add_polls_from_polls_index_page_to_home_page_featured_content()
         self.add_surveys_from_surveys_index_page_to_home_page_featured_content()
         self.move_footers_to_end_of_footer_index_page()
-<<<<<<< HEAD
+        self.migrate_article_related_sections()
         self.sort_pages()
-=======
-        self.migrate_article_related_sections()
->>>>>>> 6144cc99
         self.stop_translations()
 
     def create_home_page(self, root):
