from collections import defaultdict
from pathlib import Path

import csv
from bs4 import BeautifulSoup
from django.conf import settings
from django.core.files import File
from django.core.management.base import BaseCommand
from django.urls import reverse
from wagtail.core.models import Page, Site, Locale, Collection, PageRevision
from django.core.files.images import ImageFile
from wagtail.documents.models import Document
from wagtail.images.models import Image
from wagtail_localize.models import Translation
from wagtail_localize.views.submit_translations import TranslationCreator
from wagtailmarkdown.utils import _get_bleach_kwargs
from wagtailmedia.models import Media
from wagtailsvg.models import Svg

import home.models as models
from comments.models import CommentStatus
from home.models import V1ToV2ObjectMap, V1PageURLToV2PageMap
from questionnaires.models import Poll, PollFormField, Survey, SurveyFormField, Quiz, QuizFormField
import psycopg2
import psycopg2.extras
import json

from questionnaires.models import PollIndexPage, SurveyIndexPage, QuizIndexPage


class Command(BaseCommand):

    def add_arguments(self, parser):
        parser.add_argument(
            '--host',
            default='0.0.0.0',
            help='IoGT V1 database host'
        )
        parser.add_argument(
            '--port',
            default='5432',
            help='IoGT V1 database port'
        )
        parser.add_argument(
            '--name',
            default='postgres',
            help='IoGT V1 database name'
        )
        parser.add_argument(
            '--user',
            default='postgres',
            help='IoGT V1 database user'
        )
        parser.add_argument(
            '--password',
            default='',
            help='IoGT V1 database password'
        )
        parser.add_argument(
            '--media-dir',
            required=True,
            help='**RELATIVE Path** to IoGT v1 media directory'
        )
        parser.add_argument(
            '--delete-users',
            action='store_true',
            help='Delete existing Users and their associated data. Use carefully'
        )
        parser.add_argument(
            '--v1-domains',
            nargs="+",
            required=True,
            help="IoGT V1 domains for manually inserted internal links, --v1-domains domain1 domain2 ..."
        )
        parser.add_argument(
            '--sort',
            required=True,
            help='Sort page by "type1" or "type2"'
        )

    def handle(self, *args, **options):
        self.db_connect(options)
        self.media_dir = options.get('media_dir')
        self.v1_domains_list = options.get('v1_domains')
        self.sort = options.get('sort')
        self.v2_domain = options.get('v2_domain')
        self.v2_site_port = options.get('v2_site_port')

        self.collection_map = {}
        self.document_map = {}
        self.media_map = {}
        self.image_map = {}
        self.page_translation_map = {}
        self.v1_to_v2_page_map = {}
        self.post_migration_report_messages = defaultdict(list)
        self.registration_survey_translations = defaultdict()

        self.clear()
        self.stdout.write('Existing site structure cleared')

        root = Page.get_first_root_node()
        self.migrate(root)
        self.print_post_migration_report()

    def clear(self):
        PageRevision.objects.all().delete()
        models.OfflineAppPage.objects.all().delete()
        models.MiscellaneousIndexPage.objects.all().delete()
        models.PageLinkPage.objects.all().delete()
        PollFormField.objects.all().delete()
        Poll.objects.all().delete()
        SurveyFormField.objects.all().delete()
        Survey.objects.all().delete()
        QuizFormField.objects.all().delete()
        Quiz.objects.all().delete()
        models.FeaturedContent.objects.all().delete()
        models.ArticleRecommendation.objects.all().delete()
        models.FooterPage.objects.all().delete()
        models.FooterIndexPage.objects.all().delete()
        models.BannerPage.objects.all().delete()
        models.BannerIndexPage.objects.all().delete()
        models.Article.objects.all().delete()
        models.Section.objects.all().delete()
        models.SectionIndexPage.objects.all().delete()
        models.HomePage.objects.all().delete()
        Site.objects.all().delete()
        Image.objects.all().delete()
        Document.objects.all().delete()
        Media.objects.all().delete()
        V1ToV2ObjectMap.objects.all().delete()

    def db_connect(self, options):
        connection_string = self.create_connection_string(options)
        self.stdout.write(f'DB connection string created, string={connection_string}')
        self.v1_conn = psycopg2.connect(connection_string)
        self.stdout.write('Connected to v1 DB')

    def __del__(self):
        try:
            self.v1_conn.close()
            self.stdout.write('Closed connection to v1 DB')
        except AttributeError:
            pass

    def create_connection_string(self, options):
        host = options.get('host', '0.0.0.0')
        port = options.get('port', '5432')
        name = options.get('name', 'postgres')
        user = options.get('user', 'postgres')
        password = options.get('password', '')
        return f"host={host} port={port} dbname={name} user={user} password={password}"

    def db_query(self, q):
        cur = self.v1_conn.cursor(cursor_factory=psycopg2.extras.RealDictCursor)
        cur.execute(q)
        return cur

    def migrate(self, root):
        self.migrate_collections()
        self.migrate_documents()
        self.migrate_media()
        self.migrate_images()
        self.migrate_locales()
        self.load_page_translation_map()
        self.home_page = self.create_home_page(root)
        self.translate_home_pages()
        self.create_index_pages()
        self.translate_index_pages()
        self.migrate_sections()
        self.migrate_articles()
        self.migrate_footers()
        self.migrate_polls()
        self.migrate_surveys()
        self.migrate_banners()
        self.mark_pages_which_are_not_translated_in_v1_as_draft()
        Page.fix_tree(fix_paths=True)
        self.mark_empty_sections_as_draft()
        self.fix_articles_body()
        self.fix_footers_body()
        self.fix_survey_description()
        self.fix_banner_link_page()
        self.attach_banners_to_home_page()
        self.migrate_recommended_articles_for_article()
        self.migrate_featured_articles_for_homepage()
        self.add_surveys_from_surveys_index_page_to_footer_index_page_as_page_link_page()
        self.add_polls_from_polls_index_page_to_footer_index_page_as_page_link_page()
        self.add_polls_from_polls_index_page_to_home_page_featured_content()
        self.add_surveys_from_surveys_index_page_to_home_page_featured_content()
        self.move_footers_to_end_of_footer_index_page()
        self.migrate_article_related_sections()
        self.migrate_social_media_links()
        self.sort_pages()
        self.populate_registration_survey_translations()
        self.migrate_post_registration_survey()
        self.migrate_page_revisions()
        self.stop_translations()

    def create_home_page(self, root):
        sql = 'select * ' \
              'from wagtailcore_site wcs, core_sitesettings css, core_main cm, wagtailcore_page wcp ' \
              'where wcs.id = css.site_id ' \
              'and wcs.root_page_id = cm.page_ptr_id ' \
              'and cm.page_ptr_id = wcp.id ' \
              'and wcs.is_default_site = true'
        cur = self.db_query(sql)
        main = cur.fetchone()
        cur.close()
        if not main:
            raise Exception('Could not find a main page in v1 DB')

        sql = 'select * ' \
              'from core_sitelanguage ' \
              'where is_main_language = true'
        cur = self.db_query(sql)
        language = cur.fetchone()
        cur.close()
        if not language:
            raise Exception('Could not find a main language in v1 DB')

        locale = Locale.objects.get(language_code=self._get_iso_locale(language['locale']))

        home = models.HomePage(
            title=main['title'],
            draft_title=main['draft_title'],
            slug=main['slug'],
            live=main['live'],
            locked=main['locked'],
            go_live_at=main['go_live_at'],
            expire_at=main['expire_at'],
            first_published_at=main['first_published_at'],
            last_published_at=main['last_published_at'],
            search_description=main['search_description'],
            seo_title=main['seo_title'],
            locale=locale
        )
        root.add_child(instance=home)
        V1ToV2ObjectMap.create_map(content_object=home, v1_object_id=main['page_ptr_id'])

        Site.objects.create(
            hostname=self.v1_domains_list[0],
            port=443,
            root_page=home,
            is_default_site=True,
            site_name=main['site_name'] if main['site_name'] else 'Internet of Good Things',
        )
        logo = self.image_map.get(main['logo_id'])
        if logo:
            site_settings = models.SiteSettings.get_for_default_site()
            site_settings.logo_id = logo.id
            site_settings.save()
        else:
            self.post_migration_report_messages['other'].append(
                'Not site logo found. Using default site logo.'
            )

        sql = f'select * ' \
              f'from core_sitesettings css, wagtailcore_site wcs ' \
              f'where css.site_id = wcs.id ' \
              f'and wcs.is_default_site = true'
        cur = self.db_query(sql)
        for row in cur:
            social_media_links = json.loads(row['social_media_links_on_footer_page'])
            if social_media_links:
                links = []
                for social_media_link in social_media_links:
                    value = social_media_link.get('value')
                    if value:
                        links.append({
                            'title': value.get('title'),
                            'link': value.get('link'),
                        })

                self.post_migration_report_messages['social_media_links'].append(
                    f'site: {row["site_name"]}, hostname: {row["hostname"]} has following social media links '
                    f'{[(link["title"], link["link"]) for link in links]}.')

        cur.close()

        self.post_migration_report_messages['other'].append(
            'A default favicon has been chosen for the site.'
        )

        return home

    def create_index_pages(self):
        self.section_index_page = models.SectionIndexPage(title='Sections')
        self.home_page.add_child(instance=self.section_index_page)

        self.banner_index_page = models.BannerIndexPage(title='Banners')
        self.home_page.add_child(instance=self.banner_index_page)

        self.footer_index_page = models.FooterIndexPage(title='Footers')
        self.home_page.add_child(instance=self.footer_index_page)

        self.poll_index_page = PollIndexPage(title='Polls')
        self.home_page.add_child(instance=self.poll_index_page)

        self.survey_index_page = SurveyIndexPage(title='Surveys')
        self.home_page.add_child(instance=self.survey_index_page)

        self.quiz_index_page = QuizIndexPage(title='Quizzes')
        self.home_page.add_child(instance=self.quiz_index_page)

        self.miscellaneous_index_page = models.MiscellaneousIndexPage(title='Miscellaneous')
        self.home_page.add_child(instance=self.miscellaneous_index_page)

    def migrate_collections(self):
        cur = self.db_query('select * from wagtailcore_collection')
        for row in cur:
            collection, _ = Collection.objects.get_or_create(
                name=row['name'],
                defaults={
                    'path': row['path'],
                    'depth': row['depth'],
                    'numchild': row['numchild'],
                }
            )
            collection.save()
            self.collection_map.update({row['id']: collection})
            V1ToV2ObjectMap.create_map(content_object=collection, v1_object_id=row['id'])

        cur.close()
        self.stdout.write('Collections migrated')

    def migrate_documents(self):
        cur = self.db_query('select * from wagtaildocs_document')
        content_type = self.find_content_type_id('wagtaildocs', 'document')
        for row in cur:
            if not row['file']:
                self.post_migration_report_messages['document_file_not_found'].append(
                    f'Document file path not found, id={row["id"]}'
                )
                continue

            file = self.open_file(row['file'])
            if file:
                document = Document.objects.create(
                    title=row['title'],
                    file=File(file),
                    created_at=row['created_at'],
                    collection=self.collection_map.get(row['collection_id']),
                )
                V1ToV2ObjectMap.create_map(content_object=document, v1_object_id=row['id'])
                tags = self.find_tags(content_type, row['id'])
                if tags:
                    document.tags.add(*tags)
                self.document_map.update({row['id']: document})
        cur.close()
        self.stdout.write('Documents migrated')

    def migrate_media(self):
        cur = self.db_query('select * from core_molomedia')
        content_type = self.find_content_type_id('core', 'molomedia')
        for row in cur:
            if not row['file']:
                self.post_migration_report_messages['media_file_not_found'].append(
                    f'Media file path not found, id={row["id"]}'
                )
                continue

            file = self.open_file(row['file'])
            if file:
                thumbnail = self.open_file(row['thumbnail'])
                media = Media.objects.create(
                    title=row['title'],
                    file=File(file),
                    type=row['type'],
                    duration=row['duration'],
                    thumbnail=File(thumbnail) if thumbnail else None,
                    created_at=row['created_at'],
                    collection=self.collection_map.get(row['collection_id']),
                )
                V1ToV2ObjectMap.create_map(content_object=media, v1_object_id=row['id'])
                tags = self.find_tags(content_type, row['id'])
                if tags:
                    media.tags.add(*tags)
                self.media_map.update({row['id']: media})
        cur.close()
        self.stdout.write('Media migrated')

    def migrate_images(self):
        cur = self.db_query('select * from wagtailimages_image')
        content_type = self.find_content_type_id('wagtailimages', 'image')
        for row in cur:
            if not row['file']:
                self.post_migration_report_messages['image_file_not_found'].append(
                    f'Image file path not found, id={row["id"]}'
                )
                continue

            image_file = self.open_file(row['file'])
            if image_file:
                self.stdout.write(f"Creating image, file={row['file']}")
                image = Image.objects.create(
                    title=row['title'],
                    file=ImageFile(image_file, name=row['file'].split('/')[-1]),
                    focal_point_x=row['focal_point_x'],
                    focal_point_y=row['focal_point_y'],
                    focal_point_width=row['focal_point_width'],
                    focal_point_height=row['focal_point_height'],
                    created_at=row['created_at'],
                    collection=self.collection_map.get(row['collection_id']),
                )
                V1ToV2ObjectMap.create_map(content_object=image, v1_object_id=row['id'])
                image.get_file_size()
                image.get_file_hash()
                tags = self.find_tags(content_type, row['id'])
                if tags:
                    image.tags.add(*tags)
                self.image_map.update({row['id']: image})
        cur.close()
        self.stdout.write('Images migrated')

    def migrate_locales(self):
        sql = f'select * ' \
              f'from core_sitelanguage'
        cur = self.db_query(sql)
        for row in cur:
            Locale.objects.get_or_create(language_code=self._get_iso_locale(row['locale']))
        cur.close()

    def find_content_type_id(self, app_label, model):
        cur = self.db_query(f"select id from django_content_type where app_label = '{app_label}' and model = '{model}'")
        content_type = cur.fetchone()
        cur.close()
        return content_type.get('id')

    def open_file(self, file):
        file_path = Path(self.media_dir) / file
        try:
            return open(file_path, 'rb')
        except:
            self.post_migration_report_messages['file_not_found'].append(
                f"File not found: {file_path}"
            )

    def find_tags(self, content_type, object_id):
        tags_query = 'select t.name from taggit_tag t join taggit_taggeditem ti on t.id = ti.tag_id where ti.content_type_id = {} and ti.object_id = {}'
        cur = self.db_query(tags_query.format(content_type, object_id))
        tags = [tag['name'] for tag in cur]
        cur.close()
        return tags

    def migrate_sections(self):
        sql = f"select * " \
              f"from core_sectionpage csp, wagtailcore_page wcp, core_languagerelation clr, core_sitelanguage csl " \
              f"where csp.page_ptr_id = wcp.id " \
              f"and wcp.id = clr.page_id " \
              f"and clr.language_id = csl.id " \
              f"order by wcp.path"
        cur = self.db_query(sql)
        section_page_translations = []
        for row in cur:
            if row['page_ptr_id'] in self.page_translation_map:
                section_page_translations.append(row)
            else:
                self.create_section(row)
        else:
            for row in section_page_translations:
                section = self.v1_to_v2_page_map.get(self.page_translation_map[row['page_ptr_id']])
                locale, __ = Locale.objects.get_or_create(language_code=self._get_iso_locale(row['locale']))

                try:
                    self.translate_page(locale=locale, page=section)
                except:
                    self.post_migration_report_messages['untranslated_sections'].append(
                        f"Unable to translate section, title={row['title']}"
                    )
                    continue

                translated_section = section.get_translation_or_none(locale)
                if translated_section:
                    commenting_status, commenting_open_time, commenting_close_time = self._get_commenting_fields(row)

                    translated_section.lead_image = self.image_map.get(row['image_id'])
                    translated_section.title = row['title']
                    translated_section.slug = row['slug']
                    translated_section.draft_title = row['draft_title']
                    translated_section.live = row['live']
                    translated_section.locked = row['locked']
                    translated_section.go_live_at = row['go_live_at']
                    translated_section.expire_at = row['expire_at']
                    translated_section.first_published_at = row['first_published_at']
                    translated_section.last_published_at = row['last_published_at']
                    translated_section.search_description = row['search_description']
                    translated_section.seo_title = row['seo_title']
                    translated_section.font_color = self.get_color_hex(row['extra_style_hints']) or section.font_color
                    translated_section.larger_image_for_top_page_in_list_as_in_v1 = True
                    translated_section.commenting_status = commenting_status
                    translated_section.commenting_starts_at = commenting_open_time
                    translated_section.commenting_ends_at = commenting_close_time
                    translated_section.latest_revision_created_at = row['latest_revision_created_at']
                    translated_section.save()
                    self.add_warning_for_sections_with_description(row, section)
                    content_type = self.find_content_type_id('core', 'sectionpage')
                    tags = self.find_tags(content_type, row['page_ptr_id'])
                    if tags:
                        translated_section.tags.add(*tags)

                    V1ToV2ObjectMap.create_map(content_object=translated_section, v1_object_id=row['page_ptr_id'])
                    V1PageURLToV2PageMap.create_map(url=row['url_path'], page=translated_section)

                    self.v1_to_v2_page_map.update({
                        row['page_ptr_id']: translated_section
                    })
                    if row['description'] is None:
                        self.post_migration_report_messages['sections_with_null_description'].append(
                            f'title: {translated_section.title}. URL: {translated_section.full_url}. '
                            f'Admin URL: {self.get_admin_url(translated_section.id)}.'
                        )

                self.stdout.write(f"Translated section, title={row['title']}")
        cur.close()

    def mark_empty_sections_as_draft(self):
        for section in models.Section.objects.all():
            if section.get_children().filter(live=True).count() == 0:
                section.live = False
                section.save(update_fields=['live'])

    def create_section(self, row):
        commenting_status, commenting_open_time, commenting_close_time = self._get_commenting_fields(row)

        section = models.Section(
            lead_image=self.image_map.get(row['image_id']),
            title=row['title'],
            draft_title=row['draft_title'],
            show_in_menus=True,
            slug=row['slug'],
            path=self.section_index_page.path + row['path'][12:],
            depth=row['depth'],
            numchild=row['numchild'],
            live=row['live'],
            locked=row['locked'],
            go_live_at=row['go_live_at'],
            expire_at=row['expire_at'],
            first_published_at=row['first_published_at'],
            last_published_at=row['last_published_at'],
            commenting_status=commenting_status,
            commenting_starts_at=commenting_open_time,
            commenting_ends_at=commenting_close_time,
            search_description=row['search_description'],
            seo_title=row['seo_title'],
            font_color=self.get_color_hex(row['extra_style_hints']),
            larger_image_for_top_page_in_list_as_in_v1=True,
            latest_revision_created_at=row['latest_revision_created_at'],
        )
        section.save()
        self.add_warning_for_sections_with_description(row, section)
        content_type = self.find_content_type_id('core', 'sectionpage')
        tags = self.find_tags(content_type, row['page_ptr_id'])
        if tags:
            section.tags.add(*tags)

        V1ToV2ObjectMap.create_map(content_object=section, v1_object_id=row['page_ptr_id'])
        V1PageURLToV2PageMap.create_map(url=row['url_path'], page=section)

        self.v1_to_v2_page_map.update({
            row['page_ptr_id']: section
        })
        if row['description'] is None:
            self.post_migration_report_messages['sections_with_null_description'].append(
                f'title: {section.title}. URL: {section.full_url}. '
                f'Admin URL: {self.get_admin_url(section.id)}.'
            )
        self.stdout.write(f"saved section, title={section.title}")

    def add_warning_for_sections_with_description(self, row, section):
        if row['description']:
            self.post_migration_report_messages['sections_with_description'].append(
                f'title: {section.title}. URL: {section.full_url}. '
                f'Admin URL: {self.get_admin_url(section.id)}. '
                f'Description (not migrated): {row["description"]}.'
            )

    def migrate_articles(self):
        sql = f"select * " \
              f"from core_articlepage cap, wagtailcore_page wcp, core_languagerelation clr, core_sitelanguage csl " \
              f"where cap.page_ptr_id = wcp.id " \
              f"and wcp.id = clr.page_id " \
              f"and clr.language_id = csl.id " \
              f"and wcp.path like '000100010002%' " \
              f"order by wcp.path"
        cur = self.db_query(sql)

        article_page_translations = []
        for row in cur:
            if row['page_ptr_id'] in self.page_translation_map:
                article_page_translations.append(row)
            else:
                self.create_article(row)
        else:
            for row in article_page_translations:
                article = self.v1_to_v2_page_map.get(self.page_translation_map[row['page_ptr_id']])
                locale, __ = Locale.objects.get_or_create(language_code=self._get_iso_locale(row['locale']))

                try:
                    self.translate_page(locale=locale, page=article)
                except:
                    self.post_migration_report_messages['untranslated_articles'].append(
                        f"Unable to translate article, title={row['title']}"
                    )
                    continue

                translated_article = article.get_translation_or_none(locale)

                if translated_article:
                    commenting_status, commenting_open_time, commenting_close_time = self._get_commenting_fields(row)

                    translated_article.lead_image = self.image_map.get(row['image_id'])
                    translated_article.title = row['title']
                    translated_article.slug = row['slug']
                    translated_article.draft_title = row['draft_title']
                    translated_article.live = row['live']
                    translated_article.locked = row['locked']
                    translated_article.go_live_at = row['go_live_at']
                    translated_article.expire_at = row['expire_at']
                    translated_article.first_published_at = row['first_published_at']
                    translated_article.last_published_at = row['last_published_at']
                    translated_article.search_description = row['search_description']
                    translated_article.seo_title = row['seo_title']
                    translated_article.index_page_description = row['subtitle']
                    translated_article.commenting_status = commenting_status
                    translated_article.commenting_starts_at = commenting_open_time
                    translated_article.commenting_ends_at = commenting_close_time
                    translated_article.latest_revision_created_at = row['latest_revision_created_at']
                    translated_article.save()

                    content_type = self.find_content_type_id('core', 'articlepage')
                    tags = self.find_tags(content_type, row['page_ptr_id'])
                    if tags:
                        translated_article.tags.add(*tags)

                    V1ToV2ObjectMap.create_map(content_object=translated_article, v1_object_id=row['page_ptr_id'])
                    V1PageURLToV2PageMap.create_map(url=row['url_path'], page=translated_article)

                    self.v1_to_v2_page_map.update({
                        row['page_ptr_id']: translated_article
                    })

                self.stdout.write(f"Translated article, title={row['title']}")
        cur.close()

    def _get_commenting_fields(self, row):
        comments_map = {
            'O': CommentStatus.OPEN,
            'C': CommentStatus.CLOSED,
            'D': CommentStatus.DISABLED,
            'T': CommentStatus.TIMESTAMPED
        }

        commenting_status = comments_map[row['commenting_state']] if row['commenting_state'] else CommentStatus.INHERITED
        return commenting_status, row['commenting_open_time'], row['commenting_close_time']

    def create_article(self, row):
        commenting_status, commenting_open_time, commenting_close_time = self._get_commenting_fields(row)

        article = models.Article(
            lead_image=self.image_map.get(row['image_id']),
            title=row['title'],
            draft_title=row['draft_title'],
            slug=row['slug'],
            path=self.section_index_page.path + row['path'][12:],
            depth=row['depth'],
            numchild=row['numchild'],
            live=row['live'],
            locked=row['locked'],
            go_live_at=row['go_live_at'],
            expire_at=row['expire_at'],
            first_published_at=row['first_published_at'],
            last_published_at=row['last_published_at'],
            commenting_status=commenting_status,
            commenting_starts_at=commenting_open_time,
            commenting_ends_at=commenting_close_time,
            search_description=row['search_description'],
            seo_title=row['seo_title'],
            index_page_description=row['subtitle'],
            latest_revision_created_at=row['latest_revision_created_at'],
        )
        try:
            article.save()
            content_type = self.find_content_type_id('core', 'articlepage')
            tags = self.find_tags(content_type, row['page_ptr_id'])
            if tags:
                article.tags.add(*tags)

            V1ToV2ObjectMap.create_map(content_object=article, v1_object_id=row['page_ptr_id'])
            V1PageURLToV2PageMap.create_map(url=row['url_path'], page=article)

            self.v1_to_v2_page_map.update({
                row['page_ptr_id']: article
            })
        except Page.DoesNotExist:
            self.post_migration_report_messages['articles'].append(
                f"Skipping article with missing parent: title={row['title']}"
            )
            return
        self.stdout.write(f"saved article, title={article.title}")

    def get_unsupported_html_tags(self, value):
        bleach_kwargs = _get_bleach_kwargs()

        unsupported_html_tags = []
        tags = BeautifulSoup(value, "html.parser").find_all()
        for tag in tags:
            if tag.name not in bleach_kwargs['tags']:
                unsupported_html_tags.append(tag.name)

        return unsupported_html_tags

    def _map_body(self, type_, row, v2_body):
        for block in v2_body:
            if block['type'] == 'paragraph':
                unsupported_html_tags = self.get_unsupported_html_tags(block['value'])
                if unsupported_html_tags:
                    block['type'] = 'paragraph_v1_legacy'
                    page = self.v1_to_v2_page_map.get(row['page_ptr_id'])
                    if page:
                        self.post_migration_report_messages['page_with_unsupported_tags'].append(
                            f'title: {page.title}. URL: {page.full_url}. '
                            f'Admin URL: {self.get_admin_url(page.id)}. '
                            f'Tags: {unsupported_html_tags}.'
                        )
                else:
                    block['type'] = 'markdown'

                if bool([domain for domain in self.v1_domains_list if domain in block['value']]):
                    page = self.v1_to_v2_page_map.get(row['page_id'])
                    self.post_migration_report_messages['sections_with_internal_links'].append(
                        f"title: {page.title}. URL: {page.full_url}. "
                        f"Admin URL: {self.get_admin_url(page.id)}.")

            elif block['type'] == 'richtext':
                block['type'] = 'paragraph'

                if bool([domain for domain in self.v1_domains_list if domain in block['value']]):
                    page = self.v1_to_v2_page_map.get(row['page_id'])
                    self.post_migration_report_messages['sections_with_internal_links'].append(
                        f"title: {page.title}. URL: {page.full_url}. "
                        f"Admin URL: {self.get_admin_url(page.id)}.")

            elif block['type'] == 'image':
                image = self.image_map.get(block['value'])
                if image:
                    block['value'] = image.id
                else:
                    self.post_migration_report_messages['invalid_image_id'].append(
                        f"title={row['title']} has image with invalid id {block['value']}"
                    )
                    block['value'] = None
            elif block['type'] == 'media':
                media = self.media_map.get(block['value'])
                if media:
                    block['value'] = media.id
                else:
                    self.post_migration_report_messages['invalid_media_id'].append(
                        f"title={row['title']} has media with invalid id {block['value']}"
                    )
                    block['value'] = None
            elif block['type'] == 'page':
                block['type'] = 'page_button'
                page = self.v1_to_v2_page_map.get(block['value'])
                if page:
                    block['value'] = {'page': page.id, 'text': ''}
                else:
                    block['value'] = {'page': None, 'text': ''}
                    self.post_migration_report_messages['invalid_page_id'].append(
                        f'Unable to attach v2 page for {type_[:-1]}, title={row["title"]}'
                    )
        return v2_body

    def map_article_body(self, row):
        v1_body = json.loads(row['body'])

        v2_body = self._map_body('articles', row, v1_body)

        if row['subtitle']:
            v2_body = [{
                'type': 'paragraph',
                'value': row['subtitle'],
            }] + v2_body
        return json.dumps(v2_body)

    def migrate_banners(self):
        sql = f"select * " \
              f"from core_bannerpage cbp, wagtailcore_page wcp, core_languagerelation clr, core_sitelanguage csl " \
              f"where cbp.page_ptr_id = wcp.id " \
              f"and wcp.id = clr.page_id " \
              f"and clr.language_id = csl.id " \
              f"order by wcp.path"
        cur = self.db_query(sql)
        banner_page_translations = []
        for row in cur:
            if row['page_ptr_id'] in self.page_translation_map:
                banner_page_translations.append(row)
            else:
                self.create_banner(row)
        else:
            for row in banner_page_translations:
                banner = self.v1_to_v2_page_map.get(self.page_translation_map[row['page_ptr_id']])
                locale, __ = Locale.objects.get_or_create(language_code=self._get_iso_locale(row['locale']))

                try:
                    self.translate_page(locale=locale, page=banner)
                except:
                    self.post_migration_report_messages['untranslated_banners'].append(
                        f"Unable to translate banner, title={row['title']}"
                    )
                    continue

                translated_banner = banner.get_translation_or_none(locale)
                if translated_banner:
                    translated_banner.banner_image = self.image_map.get(row['banner_id'])
                    translated_banner.title = row['title']
                    translated_banner.slug = row['slug']
                    translated_banner.draft_title = row['draft_title']
                    translated_banner.live = row['live']
                    translated_banner.locked = row['locked']
                    translated_banner.go_live_at = row['go_live_at']
                    translated_banner.expire_at = row['expire_at']
                    translated_banner.first_published_at = row['first_published_at']
                    translated_banner.last_published_at = row['last_published_at']
                    translated_banner.search_description = row['search_description']
                    translated_banner.seo_title = row['seo_title']
                    translated_banner.latest_revision_created_at = row['latest_revision_created_at']
                    translated_banner.save()

                    V1ToV2ObjectMap.create_map(content_object=translated_banner, v1_object_id=row['page_ptr_id'])
                    V1PageURLToV2PageMap.create_map(url=row['url_path'], page=translated_banner)

                    self.v1_to_v2_page_map.update({
                        row['page_ptr_id']: translated_banner
                    })

                self.stdout.write(f"Translated banner, title={row['title']}")
        cur.close()

    def create_banner(self, row):
        banner = models.BannerPage(
            banner_image=self.image_map.get(row['banner_id']),
            title=row['title'],
            draft_title=row['draft_title'],
            slug=row['slug'],
            path=self.banner_index_page.path + row['path'][12:],
            depth=row['depth'],
            numchild=row['numchild'],
            live=row['live'],
            banner_description='',
            locked=row['locked'],
            go_live_at=row['go_live_at'],
            expire_at=row['expire_at'],
            first_published_at=row['first_published_at'],
            last_published_at=row['last_published_at'],
            search_description=row['search_description'],
            seo_title=row['seo_title'],
            latest_revision_created_at=row['latest_revision_created_at'],
        )
        banner.save()

        V1ToV2ObjectMap.create_map(content_object=banner, v1_object_id=row['page_ptr_id'])
        V1PageURLToV2PageMap.create_map(url=row['url_path'], page=banner)

        self.v1_to_v2_page_map.update({
            row['page_ptr_id']: banner
        })
        self.stdout.write(f"saved banner, title={banner.title}")

    def map_banner_page(self, row):
        v2_page = None
        v1_banner_link_page_id = row['banner_link_page_id']
        if v1_banner_link_page_id:
            v2_page = self.v1_to_v2_page_map.get(v1_banner_link_page_id)
            if not v2_page:
                self.post_migration_report_messages['banner_page_link'].append(
                    f'Unable to attach v2 page for banner, title={row["title"]}'
                )

        return v2_page

    def migrate_footers(self):
        sql = f"select * " \
              f"from core_footerpage cfp, core_articlepage cap, wagtailcore_page wcp, core_languagerelation clr, core_sitelanguage csl " \
              f"where cfp.articlepage_ptr_id = cap.page_ptr_id " \
              f"and cap.page_ptr_id = wcp.id " \
              f"and wcp.id = clr.page_id " \
              f"and clr.language_id = csl.id " \
              f"order by wcp.path"
        cur = self.db_query(sql)
        footer_page_translations = []
        for row in cur:
            if row['page_ptr_id'] in self.page_translation_map:
                footer_page_translations.append(row)
            else:
                self.create_footer(row)
        else:
            for row in footer_page_translations:
                footer = self.v1_to_v2_page_map.get(self.page_translation_map[row['page_ptr_id']])
                locale, __ = Locale.objects.get_or_create(language_code=self._get_iso_locale(row['locale']))

                try:
                    self.translate_page(locale=locale, page=footer)
                except:
                    self.post_migration_report_messages['untranslated_footers'].append(
                        f"Unable to translate footer, title={row['title']}"
                    )
                    continue

                translated_footer = footer.get_translation_or_none(locale)
                if translated_footer:
                    commenting_status, commenting_open_time, commenting_close_time = self._get_commenting_fields(row)

<<<<<<< HEAD
                    translated_footer.image_icon = self.image_map.get(row['image_id'])
=======
                    image = self.image_map.get(row['image_id'])
                    translated_footer.lead_image = image
>>>>>>> fd398d37
                    translated_footer.title = row['title']
                    translated_footer.slug = row['slug']
                    translated_footer.draft_title = row['draft_title']
                    translated_footer.live = row['live']
                    translated_footer.locked = row['locked']
                    translated_footer.go_live_at = row['go_live_at']
                    translated_footer.expire_at = row['expire_at']
                    translated_footer.first_published_at = row['first_published_at']
                    translated_footer.last_published_at = row['last_published_at']
                    translated_footer.search_description = row['search_description']
                    translated_footer.seo_title = row['seo_title']
                    translated_footer.commenting_status = commenting_status
                    translated_footer.commenting_starts_at = commenting_open_time
                    translated_footer.commenting_ends_at = commenting_close_time
                    translated_footer.latest_revision_created_at = row['latest_revision_created_at']
                    translated_footer.save()

                    if image:
                        self.post_migration_report_messages['footers_with_image'].append(
                            f'title: {translated_footer.title}. URL: {translated_footer.full_url}. '
                            f'Admin URL: {self.get_admin_url(translated_footer.id)}.'
                        )

                    V1ToV2ObjectMap.create_map(content_object=translated_footer, v1_object_id=row['page_ptr_id'])
                    V1PageURLToV2PageMap.create_map(url=row['url_path'], page=translated_footer)

                    self.v1_to_v2_page_map.update({
                        row['page_ptr_id']: translated_footer
                    })

                self.stdout.write(f"Translated footer, title={row['title']}")
        cur.close()

    def create_footer(self, row):
        commenting_status, commenting_open_time, commenting_close_time = self._get_commenting_fields(row)

        image = self.image_map.get(row['image_id'])
        footer = models.Article(
<<<<<<< HEAD
            image_icon=self.image_map.get(row['image_id']),
=======
            lead_image=image,
>>>>>>> fd398d37
            title=row['title'],
            draft_title=row['draft_title'],
            slug=row['slug'],
            path=self.footer_index_page.path + row['path'][12:],
            depth=row['depth'],
            numchild=row['numchild'],
            live=row['live'],
            locked=row['locked'],
            go_live_at=row['go_live_at'],
            expire_at=row['expire_at'],
            first_published_at=row['first_published_at'],
            last_published_at=row['last_published_at'],
            search_description=row['search_description'],
            seo_title=row['seo_title'],
            commenting_status=commenting_status,
            commenting_starts_at=commenting_open_time,
            commenting_ends_at=commenting_close_time,
            latest_revision_created_at=row['latest_revision_created_at'],
        )
        footer.save()

        if image:
            self.post_migration_report_messages['footers_with_image'].append(
                f'title: {footer.title}. URL: {footer.full_url}. Admin URL: {self.get_admin_url(footer.id)}.'
            )

        V1ToV2ObjectMap.create_map(content_object=footer, v1_object_id=row['page_ptr_id'])
        V1PageURLToV2PageMap.create_map(url=row['url_path'], page=footer)

        self.v1_to_v2_page_map.update({
            row['page_ptr_id']: footer
        })
        self.stdout.write(f"saved footer, title={footer.title}")

    def load_page_translation_map(self):
        sql = "select * " \
              "from core_pagetranslation"
        cur = self.db_query(sql)
        for row in cur:
            self.page_translation_map.update({
                row['translated_page_id']: row['page_id'],
            })
        cur.close()
        self.stdout.write('Page translation map loaded.')

    def translate_page(self, locale, page):
        translator = TranslationCreator(user=None, target_locales=[locale])
        translator.create_translations(page)

    def stop_translations(self):
        Translation.objects.update(enabled=False)

        self.stdout.write('Translations stopped.')

    def migrate_polls(self):
        sql = f"select * " \
              f"from polls_pollsindexpage ppip, wagtailcore_page wcp " \
              f"where ppip.page_ptr_id = wcp.id " \
              f"order by wcp.path"
        cur = self.db_query(sql)
        v1_poll_index_page = cur.fetchone()
        cur.close()

        self._migrate_polls(v1_poll_index_page, self.poll_index_page)

        sql = f"select * " \
              f"from core_sectionindexpage csip, wagtailcore_page wcp " \
              f"where csip.page_ptr_id = wcp.id " \
              f"order by wcp.path"
        cur = self.db_query(sql)
        v1_section_index_page = cur.fetchone()
        cur.close()

        self._migrate_polls(v1_section_index_page, self.section_index_page)

    def _migrate_polls(self, v1_index_page, v2_index_page):
        sql = f"select * " \
              f"from polls_question pq, wagtailcore_page wcp, core_languagerelation clr, core_sitelanguage csl " \
              f"where pq.page_ptr_id = wcp.id " \
              f"and wcp.id = clr.page_id " \
              f"and clr.language_id = csl.id " \
              f"and wcp.path like '{v1_index_page['path']}%' " \
              f"order by wcp.path"
        cur = self.db_query(sql)
        poll_page_translations = []
        for row in cur:
            if row['page_ptr_id'] in self.page_translation_map:
                poll_page_translations.append(row)
            else:
                self.create_poll(v2_index_page, row)
        else:
            for row in poll_page_translations:
                poll = self.v1_to_v2_page_map.get(self.page_translation_map[row['page_ptr_id']])
                locale, __ = Locale.objects.get_or_create(language_code=self._get_iso_locale(row['locale']))

                try:
                    self.translate_page(locale=locale, page=poll)
                except Exception as e:
                    self.post_migration_report_messages['untranslated_polls'].append(
                        f"Unable to translate poll, title={row['title']}"
                    )
                    continue

                translated_poll = poll.get_translation_or_none(locale)
                if translated_poll:
                    translated_poll.title = row['title']
                    translated_poll.slug = row['slug']
                    translated_poll.draft_title = row['draft_title']
                    translated_poll.live = row['live']
                    translated_poll.result_as_percentage = row['result_as_percentage']
                    translated_poll.show_results = row['show_results']
                    translated_poll.locked = row['locked']
                    translated_poll.go_live_at = row['go_live_at']
                    translated_poll.expire_at = row['expire_at']
                    translated_poll.first_published_at = row['first_published_at']
                    translated_poll.last_published_at = row['last_published_at']
                    translated_poll.search_description = row['search_description']
                    translated_poll.seo_title = row['seo_title']
                    translated_poll.randomise_options = row['randomise_options']
                    translated_poll.allow_anonymous_submissions = False
                    translated_poll.allow_multiple_submissions = False
                    translated_poll.latest_revision_created_at = row['latest_revision_created_at']
                    translated_poll.save()

                    V1ToV2ObjectMap.create_map(content_object=translated_poll, v1_object_id=row['page_ptr_id'])
                    V1PageURLToV2PageMap.create_map(url=row['url_path'], page=translated_poll)

                    self.v1_to_v2_page_map.update({
                        row['page_ptr_id']: translated_poll
                    })

                    row['path'] = row['path'][:-4]
                    self.migrate_poll_questions(translated_poll, row)

                self.stdout.write(f"Translated poll, title={row['title']}")
        cur.close()

    def create_poll(self, v2_index_page, row):
        poll = Poll(
            title=row['title'],
            draft_title=row['draft_title'],
            show_in_menus=True,
            slug=row['slug'],
            path=v2_index_page.path + row['path'][12:],
            depth=row['depth'],
            numchild=row['numchild'],
            live=row['live'],
            show_results=row['show_results'],
            result_as_percentage=row['result_as_percentage'],
            locked=row['locked'],
            go_live_at=row['go_live_at'],
            expire_at=row['expire_at'],
            first_published_at=row['first_published_at'],
            last_published_at=row['last_published_at'],
            search_description=row['search_description'],
            seo_title=row['seo_title'],
            randomise_options=row['randomise_options'],
            allow_anonymous_submissions=False,
            allow_multiple_submissions=False,
            latest_revision_created_at=row['latest_revision_created_at'],
        )
        try:
            poll.save()
            V1ToV2ObjectMap.create_map(content_object=poll, v1_object_id=row['page_ptr_id'])
            V1PageURLToV2PageMap.create_map(url=row['url_path'], page=poll)
        except Exception as e:
            self.post_migration_report_messages['polls'].append(
                f"Unable to save poll, title={row['title']}"
            )
            return

        self.migrate_poll_questions(poll, row)

        self.v1_to_v2_page_map.update({
            row['page_ptr_id']: poll
        })
        self.stdout.write(f"saved poll, title={poll.title}")

    def migrate_poll_questions(self, poll, poll_row):
        sql = f'select * ' \
              f'from polls_choice pc, wagtailcore_page wcp, core_languagerelation clr, core_sitelanguage csl ' \
              f'where pc.page_ptr_id = wcp.id ' \
              f'and wcp.path like \'{poll_row["path"]}%\' ' \
              f'and wcp.id = clr.page_id ' \
              f'and clr.language_id = csl.id ' \
              f'and csl.locale = \'{poll_row["locale"]}\' ' \
              f'order by wcp.path'
        cur = self.db_query(sql)
        self.create_poll_question(poll, poll_row, cur)
        cur.close()

    def create_poll_question(self, poll, poll_row, cur):
        PollFormField.objects.filter(page=poll).delete()
        choices = []
        for row in cur:
            choices.append(row['title'])

        choices_length = len(choices)

        if choices_length == 0:
            field_type = 'multiline'
        elif choices_length > 1:
            if poll_row['allow_multiple_choice']:
                field_type = 'checkboxes'
            else:
                field_type = 'radio'
        else:
            self.post_migration_report_messages['poll_questions'].append(
                f'Unable to determine field type for poll={poll_row["title"]}.'
            )
            return

        choices = '|'.join(choices)

        poll_form_field = PollFormField.objects.create(
            page=poll, label=poll.title, field_type=field_type, choices=choices,
            admin_label=poll_row['short_name'] or poll.title)
        if choices:
            cur.scroll(0, 'absolute')
        for row in cur:
            V1ToV2ObjectMap.create_map(content_object=poll_form_field, v1_object_id=row['page_ptr_id'])
        self.stdout.write(f"saved poll question, label={poll.title}")

    def migrate_surveys(self):
        sql = f"select * " \
              f"from surveys_surveysindexpage ssip, wagtailcore_page wcp " \
              f"where ssip.page_ptr_id = wcp.id " \
              f"order by wcp.path"
        cur = self.db_query(sql)
        v1_survey_index_page = cur.fetchone()
        cur.close()

        self._migrate_surveys(v1_survey_index_page, self.survey_index_page)

        sql = f"select * " \
              f"from core_sectionindexpage csip, wagtailcore_page wcp " \
              f"where csip.page_ptr_id = wcp.id " \
              f"order by wcp.path"
        cur = self.db_query(sql)
        v1_section_index_page = cur.fetchone()
        cur.close()

        self._migrate_surveys(v1_section_index_page, self.section_index_page)

    def _migrate_surveys(self, v1_index_page, v2_index_page):
        sql = f"select * " \
              f"from surveys_molosurveypage smsp, wagtailcore_page wcp, core_languagerelation clr, core_sitelanguage csl " \
              f"where smsp.page_ptr_id = wcp.id " \
              f"and wcp.id = clr.page_id " \
              f"and clr.language_id = csl.id " \
              f"and wcp.path like '{v1_index_page['path']}%' " \
              f"order by wcp.path"
        cur = self.db_query(sql)
        survey_page_translations = []
        for row in cur:
            if row['page_ptr_id'] in self.page_translation_map:
                survey_page_translations.append(row)
            else:
                self.create_survey(v2_index_page, row)
        else:
            for row in survey_page_translations:
                survey = self.v1_to_v2_page_map.get(self.page_translation_map[row['page_ptr_id']])
                locale, __ = Locale.objects.get_or_create(language_code=self._get_iso_locale(row['locale']))

                try:
                    self.translate_page(locale=locale, page=survey)
                except Exception as e:
                    self.post_migration_report_messages['untranslated_surveys'].append(
                        f"Unable to translate survey, title={row['title']}"
                    )

                    continue

                translated_survey = survey.get_translation_or_none(locale)
                if translated_survey:
                    translated_survey.title = row['title']
                    translated_survey.slug = row['slug']
                    translated_survey.draft_title = row['draft_title']
                    translated_survey.live = row['live']
                    translated_survey.thank_you_text = self.map_survey_thank_you_text(row)
                    translated_survey.allow_anonymous_submissions = row['allow_anonymous_submissions']
                    translated_survey.allow_multiple_submissions = row['allow_multiple_submissions_per_user']
                    translated_survey.submit_button_text = row['submit_text'][:40] if row['submit_text'] else 'Submit'
                    translated_survey.direct_display = row['display_survey_directly']
                    translated_survey.multi_step = row['multi_step']
                    translated_survey.locked = row['locked']
                    translated_survey.go_live_at = row['go_live_at']
                    translated_survey.expire_at = row['expire_at']
                    translated_survey.first_published_at = row['first_published_at']
                    translated_survey.last_published_at = row['last_published_at']
                    translated_survey.search_description = row['search_description']
                    translated_survey.seo_title = row['seo_title']
                    translated_survey.index_page_description = row['homepage_introduction']
                    translated_survey.index_page_description_line_2 = row['homepage_button_text']
                    translated_survey.terms_and_conditions = self.map_survey_terms_and_conditions(row)
                    translated_survey.latest_revision_created_at = row['latest_revision_created_at']
                    translated_survey.save()

                    if row['submit_text'] and len(row['submit_text']) > 40:
                        self.post_migration_report_messages['untranslated_surveys'].append(
                            f"Truncated survey submit button text, title={row['title']}"
                        )

                    V1ToV2ObjectMap.create_map(content_object=translated_survey, v1_object_id=row['page_ptr_id'])
                    V1PageURLToV2PageMap.create_map(url=row['url_path'], page=translated_survey)

                    self.v1_to_v2_page_map.update({
                        row['page_ptr_id']: translated_survey
                    })

                    self.migrate_survey_questions(translated_survey, row)

                self.stdout.write(f"Translated survey, title={row['title']}")
        cur.close()

    def create_survey(self, v2_index_page, row):
        survey = Survey(
            title=row['title'],
            draft_title=row['draft_title'],
            show_in_menus=True,
            slug=row['slug'],
            path=v2_index_page.path + row['path'][12:],
            depth=row['depth'],
            numchild=row['numchild'],
            live=row['live'],
            thank_you_text=self.map_survey_thank_you_text(row),
            allow_anonymous_submissions=row['allow_anonymous_submissions'],
            allow_multiple_submissions=row['allow_multiple_submissions_per_user'],
            submit_button_text=row['submit_text'][:40] if row['submit_text'] else 'Submit',
            direct_display=row['display_survey_directly'],
            multi_step=row['multi_step'],
            locked=row['locked'],
            go_live_at=row['go_live_at'],
            expire_at=row['expire_at'],
            first_published_at=row['first_published_at'],
            last_published_at=row['last_published_at'],
            search_description=row['search_description'],
            seo_title=row['seo_title'],
            index_page_description=row['homepage_introduction'],
            index_page_description_line_2=row['homepage_button_text'],
            terms_and_conditions=self.map_survey_terms_and_conditions(row),
            latest_revision_created_at=row['latest_revision_created_at'],
        )

        try:
            survey.save()
            if row['submit_text'] and len(row['submit_text']) > 40:
                self.stdout.write(f"Truncated survey submit button text, title={row['title']}")
            V1ToV2ObjectMap.create_map(content_object=survey, v1_object_id=row['page_ptr_id'])
            V1PageURLToV2PageMap.create_map(url=row['url_path'], page=survey)
        except Exception as e:
            self.post_migration_report_messages['surveys'].append(
                f"Unable to save survey, title={row['title']}"
            )
            return

        self.migrate_survey_questions(survey, row)

        self.v1_to_v2_page_map.update({
            row['page_ptr_id']: survey
        })
        self.stdout.write(f"saved survey, title={survey.title}")

    def map_survey_description(self, row):
        v1_survey_description = json.loads(row['description'])
        v2_survey_description = self._map_body('surveys', row, v1_survey_description)

        if row['introduction']:
            v2_survey_description = [{
                'type': 'paragraph',
                'value': row['introduction'],
            }] + v2_survey_description

        return json.dumps(v2_survey_description)

    def map_survey_thank_you_text(self, row):
        v2_thank_you_text = []
        if row['thank_you_text']:
            v2_thank_you_text.append({'type': 'paragraph', 'value': row['thank_you_text']})

        return json.dumps(v2_thank_you_text)

    def map_survey_terms_and_conditions(self, row):
        sql = f'select * ' \
              f'from surveys_surveytermsconditions stc, surveys_molosurveypage msp, wagtailcore_page wcp ' \
              f'where stc.page_id = msp.page_ptr_id ' \
              f'and stc.terms_and_conditions_id = wcp.id ' \
              f'and stc.page_id = {row["page_ptr_id"]} ' \
              f'order by wcp.path'

        cur = self.db_query(sql)
        v1_term_and_condition = cur.fetchone()
        cur.close()
        if v1_term_and_condition:
            return json.dumps([
                {
                    "type": "page_button",
                    "value": {
                        "page": self.v1_to_v2_page_map[v1_term_and_condition["terms_and_conditions_id"]].id,
                    },
                },
            ])

    def migrate_survey_questions(self, survey, survey_row):
        sql = f'select *, smsff.id as smsffid ' \
              f'from surveys_molosurveyformfield smsff, surveys_molosurveypage smsp, wagtailcore_page wcp, core_languagerelation clr, core_sitelanguage csl ' \
              f'where smsff.page_id = smsp.page_ptr_id ' \
              f'and smsp.page_ptr_id = wcp.id ' \
              f'and wcp.id = clr.page_id ' \
              f'and clr.language_id = csl.id ' \
              f'and wcp.id = {survey_row["page_ptr_id"]} ' \
              f'order by wcp.path'
        cur = self.db_query(sql)
        self.create_survey_question(survey, survey_row, cur)
        cur.close()

    def create_survey_question(self, survey, survey_row, cur):
        SurveyFormField.objects.filter(page=survey).delete()

        for row in cur:
            field_type = 'positivenumber' if row['field_type'] == 'positive_number' else row['field_type']
            survey_form_field = SurveyFormField.objects.create(
                page=survey, sort_order=row['sort_order'], label=row['label'], required=row['required'],
                default_value=row['default_value'], help_text=row['help_text'], field_type=field_type,
                admin_label=row['admin_label'], page_break=row['page_break'],
                choices='|'.join(row['choices'].split(',')), skip_logic=row['skip_logic']
            )
            V1ToV2ObjectMap.create_map(content_object=survey_form_field, v1_object_id=row['smsffid'])
            skip_logic_next_actions = [logic['value']['skip_logic'] for logic in json.loads(row['skip_logic'])]
            if not survey_row['multi_step'] and (
                    'end' in skip_logic_next_actions or 'question' in skip_logic_next_actions):
                self.post_migration_report_messages['survey_multistep'].append(
                    f'skip logic without multi step'
                )
            self.stdout.write(f"saved survey question, label={row['label']}")

    def _get_iso_locale(self, locale):
        iso_locales_map = {
            'sho': 'sn',
            'ch': 'ny',
        }

        return iso_locales_map.get(locale, locale)

    def translate_home_pages(self):
        locales = Locale.objects.all()
        for locale in locales:
            self.translate_page(locale=locale, page=self.home_page)
            translated_home_page = self.home_page.get_translation_or_none(locale)
            if translated_home_page:
                translated_home_page.title = f"{translated_home_page.title} [{str(locale)}]"
                translated_home_page.draft_title = f"{translated_home_page.draft_title} [{str(locale)}]"
                translated_home_page.save()

    def translate_index_pages(self):
        index_pages = [
            self.section_index_page, self.banner_index_page, self.footer_index_page, self.poll_index_page,
            self.survey_index_page, self.quiz_index_page, self.miscellaneous_index_page,
        ]
        locales = Locale.objects.all()
        for page in index_pages:
            for locale in locales:
                self.translate_page(locale=locale, page=page)

    def migrate_recommended_articles_for_article(self):
        article_cur = self.db_query(f'select DISTINCT page_id from core_articlepagerecommendedsections')
        for article_row in article_cur:
            v1_article_id = article_row['page_id']
            v2_article = self.v1_to_v2_page_map.get(v1_article_id)
            if v2_article:
                cur = self.db_query(
                    f'select * from core_articlepagerecommendedsections where page_id = {v1_article_id} and recommended_article_id is not null')
                for row in cur:
                    v2_recommended_article = self.v1_to_v2_page_map.get(row['recommended_article_id'])
                    if v2_recommended_article:
                        models.ArticleRecommendation.objects.create(
                            sort_order=row['sort_order'],
                            article=v2_recommended_article,
                            source=v2_article
                        )
                cur.close()
        article_cur.close()
        self.stdout.write('Recommended articles migrated')

    def migrate_featured_articles_for_homepage(self):
        locale_cur = self.db_query(f"select * from core_sitelanguage")
        for locale_row in locale_cur:
            articles_cur = self.db_query(
                f"select * "
                f"from core_articlepage cap, wagtailcore_page wcp, core_languagerelation clr, core_sitelanguage csl "
                f"where cap.page_ptr_id = wcp.id "
                f"and wcp.id = clr.page_id "
                f"and clr.language_id = csl.id "
                f"and wcp.live = true "
                f"and csl.locale = '{locale_row['locale']}' "
                f"order by left(wcp.path, 16) "
            )
            articles_list = []
            for article_row in articles_cur:
                translated_from_page_id = self.page_translation_map.get(article_row['page_ptr_id'])
                featured_in_homepage_start_date = article_row['featured_in_homepage_start_date']
                if translated_from_page_id:
                    translated_from_article_cur = self.db_query(
                        f'select * from core_articlepage where page_ptr_id = {translated_from_page_id}')
                    translated_from_article_row = translated_from_article_cur.fetchone()
                    translated_from_article_cur.close()
                    # For translated articles, only the date of the translated from matters
                    featured_in_homepage_start_date = translated_from_article_row['featured_in_homepage_start_date']

                if featured_in_homepage_start_date:
                    article = self.v1_to_v2_page_map.get(article_row['page_ptr_id'])
                    if article:
                        article.featured_in_homepage_start_date = featured_in_homepage_start_date
                        articles_list.append(article)

            articles_cur.close()

            articles_list = sorted(articles_list, key=lambda x: x.featured_in_homepage_start_date, reverse=True)
            articles_list = sorted(articles_list, key=lambda x: x.path[:16])

            article_groups = defaultdict(list)
            for article in articles_list:
                article_groups[article.path[:16]].append(article)

            for k, v in article_groups.items():
                for i, article in enumerate(v):
                    if i < 5:
                        self.add_article_as_featured_content_in_home_page(article)
                    else:
                        self.post_migration_report_messages['ommitted_old_featured_article'].append(
                            f'title: {article.title}. URL: {article.full_url}. '
                            f'Admin URL: {self.get_admin_url(article.id)}. '
                            f'featured since: {article.featured_in_homepage_start_date}.'
                        )

                section = models.Section.objects.get(path=k)
                self.add_section_as_featured_content_in_home_page(section)

        locale_cur.close()

    def add_article_as_featured_content_in_home_page(self, article):
        home_page = self.home_page.get_translation_or_none(article.locale)
        if home_page:
            home_featured_content = home_page.home_featured_content.stream_data
            home_featured_content.append({
                'type': 'article',
                'value': {
                    'article': article.id,
                    'display_section_title': True,
                },
            })
            home_page.save()

    def add_section_as_featured_content_in_home_page(self, section):
        home_page = self.home_page.get_translation_or_none(section.locale)
        if home_page:
            home_featured_content = home_page.home_featured_content.stream_data
            home_featured_content.append({
                'type': 'page_button',
                'value': {
                    'page': section.id,
                    'text': '',
                },
            })
            home_page.save()

    def attach_banners_to_home_page(self):
        sql = f"select * " \
              f"from core_bannerpage cbp, wagtailcore_page wcp, core_languagerelation clr, core_sitelanguage csl " \
              f"where cbp.page_ptr_id = wcp.id " \
              f"and wcp.id = clr.page_id " \
              f"and clr.language_id = csl.id " \
              f"order by wcp.path"
        cur = self.db_query(sql)
        for row in cur:
            v2_banner = self.v1_to_v2_page_map.get(row['page_ptr_id'])
            if v2_banner:
                home_page = v2_banner.get_ancestors().exact_type(models.HomePage).first().specific
                models.HomePageBanner.objects.create(source=home_page, banner_page=v2_banner)
        cur.close()

    def get_color_hex(self, color_name):
        return {
            '--tiber': '#07292F',
            '--mecury': '#eae9e9',
            '--light_scampi': '#685FA1',
            '--dove_gray': '#737373',
            '--mineral_gray': '#dedede',
            '--washed_gray': '#f1f1f1',
            '--brown': '#a03321',
            '--medium_red_violet': '#B62A99',
            '--dark_medium_red_violet': '#b43393',
            '--violet_blue': '#a54f9e',
            '--mandy': '#E24256',
            '--plum': '#7e2268',
            '--wisteria': '#8e68ad',
            '--grape': '#541c56',
            '--paris_m': '#202855',
            '--east_bay': '#4E4682',
            '--victoria': '#4D4391',
            '--scampi': '#685FA1',
            '--sandybrown': '#EF9955',
            '--jaffa': '#ee8c39',
            '--saffron': '#F2B438',
            '--saffron_light': '#f2b437',
            '--cinnabar': '#EC3B3A',
            '--cinnabar_dark': '#ee5523',
            '--cardinal': '#bf2026',
            '--pomegranate': '#ed3330',
            '--roman': '#DF6859',
            '--mauvelous': '#F38AA5',
            '--beed_blush': '#e764a0',
            '--maxican_red': '#a21d2e',
            '--kobi': '#d481b5',
            '--illusion': '#ee97ac',
            '--celery': '#A4CE55',
            '--de_york': '#6EC17F',
            '--eucalyptus': '#2A9B58',
            '--tradewind': '#4bab99',
            '--moss_green': '#b3d9a1',
            '--danube': '#6093CD',
            '--light_danube': '#627abc',
            '--indigo': '#5F7AC9',
            '--mariner': '#4759a6',
            '--robin_egg_blue': '#00BFC6',
            '--pelorous': '#37BFBE',
            '--iris_blue': '#03acc3',
            '--red_berry': '#711e29',
            '--bay_of_may': '#2b378c',
            '--viking': '#3bbfbd',
            '--denim': '#127f99',
            '--tory_blue': '#134b90',
        }.get(color_name)

    def fix_articles_body(self):
        sql = f"select * " \
              f"from core_articlepage cap, wagtailcore_page wcp, core_languagerelation clr, core_sitelanguage csl " \
              f"where cap.page_ptr_id = wcp.id " \
              f"and wcp.id = clr.page_id " \
              f"and clr.language_id = csl.id " \
              f"and wcp.path like '000100010002%' " \
              f"order by wcp.path"
        cur = self.db_query(sql)
        for row in cur:
            v2_article = self.v1_to_v2_page_map.get(row['page_ptr_id'])
            if v2_article:
                v2_article.refresh_from_db()
                v2_article.body = self.map_article_body(row)
                v2_article.save()
            else:
                self.post_migration_report_messages['articles'].append(
                    f'Unable to add article body, title={row["title"]}'
                )

        cur.close()

    def fix_footers_body(self):
        sql = f"select * " \
              f"from core_footerpage cfp, core_articlepage cap, wagtailcore_page wcp, core_languagerelation clr, core_sitelanguage csl " \
              f"where cfp.articlepage_ptr_id = cap.page_ptr_id " \
              f"and cap.page_ptr_id = wcp.id " \
              f"and wcp.id = clr.page_id " \
              f"and clr.language_id = csl.id " \
              f"order by wcp.path"
        cur = self.db_query(sql)
        for row in cur:
            v2_footer = self.v1_to_v2_page_map.get(row['page_ptr_id'])
            if v2_footer:
                v2_footer.refresh_from_db()
                v2_footer.body = self.map_article_body(row)
                v2_footer.save()
        cur.close()

    def fix_survey_description(self):
        sql = f"select * " \
              f"from surveys_molosurveypage smsp, wagtailcore_page wcp, core_languagerelation clr, core_sitelanguage csl " \
              f"where smsp.page_ptr_id = wcp.id " \
              f"and wcp.id = clr.page_id " \
              f"and clr.language_id = csl.id  " \
              f"order by wcp.path"
        cur = self.db_query(sql)
        for row in cur:
            v2_survey = self.v1_to_v2_page_map.get(row['page_ptr_id'])
            if v2_survey:
                v2_survey.refresh_from_db()
                v2_survey.description = self.map_survey_description(row)
                v2_survey.save()
        cur.close()

    def fix_banner_link_page(self):
        sql = f"select * " \
              f"from core_bannerpage cbp, wagtailcore_page wcp, core_languagerelation clr, core_sitelanguage csl " \
              f"where cbp.page_ptr_id = wcp.id " \
              f"and wcp.id = clr.page_id " \
              f"and clr.language_id = csl.id " \
              f"order by wcp.path"
        cur = self.db_query(sql)
        for row in cur:
            v2_banner = self.v1_to_v2_page_map.get(row['page_ptr_id'])
            if v2_banner:
                v2_banner.refresh_from_db()
                v2_banner.banner_link_page = self.map_banner_page(row)
                v2_banner.save()
        cur.close()

    def add_polls_from_polls_index_page_to_footer_index_page_as_page_link_page(self):
        self.poll_index_page.refresh_from_db()
        self.footer_index_page.refresh_from_db()
        file = File(open(Path(settings.BASE_DIR) / 'iogt/static/icons/clip_board_pen.svg'), name='clip_board_pen.svg')
        icon = Svg.objects.create(title='clip board pen', file=file)
        poll_index_pages = self.poll_index_page.get_translations(inclusive=True)
        for poll_index_page in poll_index_pages:
            polls = poll_index_page.get_children()
            for poll in polls:
                page_link_page = models.PageLinkPage(title=poll.title, page=poll, icon=icon, live=poll.live)
                footer_index_page = self.footer_index_page.get_translation_or_none(poll.locale)
                footer_index_page.add_child(instance=page_link_page)

        self.stdout.write('Added polls from poll index page to footer index page as page link page.')

    def add_surveys_from_surveys_index_page_to_footer_index_page_as_page_link_page(self):
        self.survey_index_page.refresh_from_db()
        self.footer_index_page.refresh_from_db()
        file = File(open(Path(settings.BASE_DIR) / 'iogt/static/icons/loud_speaker.svg'), name='loud_speaker.svg')
        icon = Svg.objects.create(title='loud speaker', file=file)
        survey_index_page = self.survey_index_page.get_translations(inclusive=True)
        for survey_index_page in survey_index_page:
            surveys = survey_index_page.get_children()
            for survey in surveys:
                page_link_page = models.PageLinkPage(title=survey.title, page=survey, icon=icon, live=survey.live)
                footer_index_page = self.footer_index_page.get_translation_or_none(survey.locale)
                footer_index_page.add_child(instance=page_link_page)

        self.stdout.write('Added surveys from survey index page to footer index page as page link page.')

    def mark_pages_which_are_not_translated_in_v1_as_draft(self):
        self.section_index_page.refresh_from_db()
        self.banner_index_page.refresh_from_db()
        self.footer_index_page.refresh_from_db()
        self.poll_index_page.refresh_from_db()
        self.survey_index_page.refresh_from_db()
        self.quiz_index_page.refresh_from_db()

        page_ids_to_exclude = []
        page_ids_to_exclude += self.section_index_page.get_translations(inclusive=True).values_list('id', flat=True)
        page_ids_to_exclude += self.banner_index_page.get_translations(inclusive=True).values_list('id', flat=True)
        page_ids_to_exclude += self.footer_index_page.get_translations(inclusive=True).values_list('id', flat=True)
        page_ids_to_exclude += self.poll_index_page.get_translations(inclusive=True).values_list('id', flat=True)
        page_ids_to_exclude += self.survey_index_page.get_translations(inclusive=True).values_list('id', flat=True)
        page_ids_to_exclude += self.quiz_index_page.get_translations(inclusive=True).values_list('id', flat=True)

        Page.objects.filter(alias_of__isnull=False).exclude(id__in=page_ids_to_exclude).update(live=False)

    def migrate_social_media_links(self):
        self.footer_index_page.refresh_from_db()
        sql = f'select * from core_sitesettings'
        cur = self.db_query(sql)
        for row in cur:
            social_media_links = json.loads(row['social_media_links_on_footer_page'])
            for social_media_link in social_media_links:
                block_value = social_media_link.get('value')
                if block_value:
                    page_link_page_data = {
                        'title': block_value.get('title'),
                        'external_link': block_value.get('link'),
                    }
                    v2_image = self.image_map.get(block_value.get('image'))
                    if v2_image:
                        page_link_page_data.update({'image_id': v2_image.id})

                    page_link_page = models.PageLinkPage(**page_link_page_data)
                    self.footer_index_page.add_child(instance=page_link_page)

    def migrate_page_revisions(self):
        PageRevision.objects.all().delete()
        sql = f"select * " \
              f"from wagtailcore_pagerevision wcpr"
        cur = self.db_query(sql)
        for row in cur:
            v2_page = self.v1_to_v2_page_map.get(row['page_id'])
            if v2_page:
                page_revision = PageRevision.objects.create(
                    page=v2_page,
                    submitted_for_moderation=row['submitted_for_moderation'],
                    created_at=row['created_at'],
                    content_json=row['content_json'],
                    approved_go_live_at=row['approved_go_live_at'],
                )
                V1ToV2ObjectMap.create_map(page_revision, row['id'])
        cur.close()

    def add_polls_from_polls_index_page_to_home_page_featured_content(self):
        self.poll_index_page.refresh_from_db()
        self.home_page.refresh_from_db()
        poll_index_pages = self.poll_index_page.get_translations(inclusive=True)
        for poll_index_page in poll_index_pages:
            home_page = self.home_page.get_translation_or_none(poll_index_page.locale)
            home_featured_content = home_page.home_featured_content.stream_data
            polls = poll_index_page.get_children().live()
            for poll in polls:
                home_featured_content.append({
                    'type': 'embedded_poll',
                    'value': {
                        'direct_display': True,
                        'poll': poll.id,
                    },
                })
            home_page.home_featured_content = json.dumps(home_featured_content)
            home_page.save()

        self.stdout.write('Added polls from poll index page to home page featured content.')

    def add_surveys_from_surveys_index_page_to_home_page_featured_content(self):
        self.survey_index_page.refresh_from_db()
        self.home_page.refresh_from_db()
        survey_index_pages = self.survey_index_page.get_translations(inclusive=True)
        for survey_index_page in survey_index_pages:
            home_page = self.home_page.get_translation_or_none(survey_index_page.locale)
            home_featured_content = home_page.home_featured_content.stream_data
            surveys = survey_index_page.get_children().live()
            for survey in surveys:
                home_featured_content.append({
                    'type': 'embedded_survey',
                    'value': {
                        'direct_display': survey.specific.direct_display,
                        'survey': survey.id,
                    },
                })
            home_page.home_featured_content = json.dumps(home_featured_content)
            home_page.save()

        self.stdout.write('Added surveys from survey index page to home page featured content.')

    def migrate_article_related_sections(self):
        cur = self.db_query('select * from core_articlepagerelatedsections caprs')
        sections = defaultdict(list)
        for row in cur:
            section = self.v1_to_v2_page_map.get(row['section_id'])
            article = self.v1_to_v2_page_map.get(row['page_id'])
            if (not section) or (not article):
                self.post_migration_report_messages['articles_in_related_sections'].append(
                    f"Couldn't find v2 page for v1 section: {row['section_id']} and article: {row['page_id']}"
                )
                continue
            section.refresh_from_db()
            article.refresh_from_db()
            page_link_page = models.PageLinkPage(title=article.title, page=article, live=article.live)
            section.add_child(instance=page_link_page)
            page = Page.objects.get(id=page_link_page.id)
            self.move_page(page_to_move=page, position=0)
            sections[section.id].append(article.title)

        for k, v in sections.items():
            page = Page.objects.get(id=k)
            self.post_migration_report_messages['unordered_related_articles_in_section'].append(
                f"title: {page.title}. URL: {page.full_url}. Admin URL: {self.get_admin_url(page.id)}. "
                f"articles: {', '.join(v)}"
            )

    def move_footers_to_end_of_footer_index_page(self):
        footer_index_pages = self.footer_index_page.get_translations(inclusive=True)
        for footer_index_page in footer_index_pages:
            footer_index_page_children = footer_index_page.get_children()
            articles = footer_index_page_children.exact_type(models.Article)
            for article in articles:
                self.move_page(page_to_move=article, position=footer_index_page_children.count())

    def move_page(self, page_to_move, position):
        parent_page = page_to_move.get_parent()

        # Find page that is already in this position
        position_page = None
        if position is not None:
            try:
                position_page = parent_page.get_children()[int(position)]
            except IndexError:
                pass  # No page in this position

        # Move page

        # any invalid moves *should* be caught by the permission check above,
        # so don't bother to catch InvalidMoveToDescendant

        if position_page:
            # If the page has been moved to the right, insert it to the
            # right. If left, then left.
            old_position = list(parent_page.get_children()).index(page_to_move)
            if int(position) < old_position:
                page_to_move.move(position_page, pos='left')
            elif int(position) > old_position:
                page_to_move.move(position_page, pos='right')
        else:
            # Move page to end
            page_to_move.move(parent_page, pos='last-child')

    def _sort_articles(self):
        pages = models.Section.objects.all().order_by('path')
        for page in pages:
            page.refresh_from_db()
            articles = page.get_children().type(models.Article)
            children_list = []
            for article in articles:
                try:
                    v1_id = V1ToV2ObjectMap.get_v1_id(article.specific, article.id)
                except:
                    continue
                if v1_id:
                    translated_from_page_id = self.page_translation_map.get(v1_id)
                    if translated_from_page_id:
                        v1_id = translated_from_page_id
                    cur = self.db_query(f'select * from wagtailcore_page wcp where id = {v1_id}')
                    v1_row = cur.fetchone()
                    cur.close()
                    setattr(article, 'creation_date', v1_row['first_published_at'])
                else:
                    setattr(article, 'creation_date', None)

                children_list.append(article)

            children_list = sorted(
                children_list, key=lambda x: (x.creation_date is not None, x.creation_date))
            for article in children_list:
                article.refresh_from_db()
                article.move(page, pos='first-child')

    def _sort_sections(self):
        locales = Locale.objects.all()
        for locale in locales:
            pages = models.Section.objects.filter(locale=locale).order_by('path')
            for page in pages:
                page.refresh_from_db()
                try:
                    v1_id = V1ToV2ObjectMap.get_v1_id(page.specific, page.id)
                except:
                    continue

                translated_from_page_id = self.page_translation_map.get(v1_id)
                if not translated_from_page_id:
                    continue

                translated_from_page = self.v1_to_v2_page_map.get(translated_from_page_id)
                if not translated_from_page:
                    continue

                translated_from_page.refresh_from_db()

                translated_from_sub_sections = translated_from_page.get_children().type(models.Section)
                translated_sub_sections = page.get_children().type(models.Section)

                if translated_sub_sections:
                    index_to_move = list(page.get_children()).index(translated_sub_sections.first())
                    for child in translated_from_sub_sections:
                        child.refresh_from_db()
                        translated_sub_section = child.get_translation_or_none(locale)
                        if translated_sub_section:
                            self.move_page(page_to_move=translated_sub_section, position=index_to_move)
                            index_to_move += 1

    def sort_pages(self):
        if self.sort != 'type1':
            return

        self._sort_sections()
        self._sort_articles()

        self.stdout.write('Pages sorted.')

    def populate_registration_survey_translations(self):
        with open(f'{settings.BASE_DIR}/iogt_content_migration/files/registration_survey_translations.csv',
                  newline='') as csvfile:
            reader = csv.DictReader(csvfile)
            for row in reader:
                str_key = self._get_iso_locale(row.pop('str'))
                self.registration_survey_translations[str_key] = row

    def migrate_post_registration_survey(self):

        sql = 'select * from profiles_userprofilessettings pups ' \
              'inner join wagtailcore_site ws on pups.site_id = ws.id ' \
              'where is_default_site = true'
        cur = self.db_query(sql)
        row = cur.fetchone()

        survey = Survey(
            title='Registration Survey', live=True, allow_multiple_submissions=True,
            allow_anonymous_submissions=False, submit_button_text='Register')

        self.survey_index_page.add_child(instance=survey)

        for (should_add_field_key, translation_key, is_required_key, field_type, admin_label) in [
            ('activate_dob', 'dob', 'dob_required', 'date', 'date_of_birth'),
            ('activate_gender', 'gender', 'gender_required', 'singleline', 'gender'),
            ('activate_location', 'location', 'location_required', 'singleline', 'location'),
            ('activate_education_level', 'education_level', 'activate_education_level_required', 'singleline',
             'education_level'),
            ('show_mobile_number_field', 'mobile_number', 'mobile_number_required', 'singleline', 'mobile_number'),
            ('show_email_field', 'email_address', 'email_required', 'email', 'email'),
        ]:
            if row[should_add_field_key]:
                SurveyFormField.objects.create(
                    page=survey,
                    label=self.registration_survey_translations[translation_key]['en'],
                    required=bool(row[is_required_key]),
                    field_type=field_type,
                    admin_label=admin_label,
                    help_text=self.registration_survey_translations[f'{translation_key}_helptext']['en']
                )

        self.stdout.write('Successfully migrated post registration survey')

        default_site_settings = models.SiteSettings.get_for_default_site()
        default_site_settings.registration_survey = survey
        default_site_settings.save()

        for locale in Locale.objects.all():
            try:
                self.translate_page(locale=locale, page=survey)
                translated_survey = survey.get_translation_or_none(locale)
            except Exception as e:
                self.post_migration_report_messages['registration_survey'].append(
                    f"Unable to translate survey, title={survey.title} to locale={locale}"
                )
                continue

            if translated_survey:
                for (admin_label, label_identifier) in [
                    ('date_of_birth', 'dob'),
                    ('gender', 'gender'),
                    ('location', 'location'),
                    ('mobile_number', 'mobile_number'),
                    ('education_level', 'education_level'),
                    ('email', 'email_address')
                ]:
                    try:
                        field = SurveyFormField.objects.get(page=translated_survey, admin_label=admin_label)
                    except SurveyFormField.DoesNotExist:
                        # This field is not marked as required in the registration survey
                        continue
                    try:
                        field.label = self.registration_survey_translations[label_identifier][locale.language_code]
                        field.help_text = self.registration_survey_translations[
                            f'{label_identifier}_helptext'][locale.language_code]
                    except KeyError:
                        self.post_migration_report_messages['registration_survey_translation_not_found'].append(
                            f'Incomplete translation for registration survey to locale: {locale}'
                        )
                        break
                    field.save()

        self.post_migration_report_messages['other'].append(
            'Title of registration survey (Pages > Internet of Good Things [Language] > Surveys > Registration Survey) '
            'has not been translated for any language.'
        )

    def get_admin_url(self, id):
        site = Site.objects.filter(is_default_site=True).first()
        return f"{site.root_url}{reverse('wagtailadmin_pages:edit', args=(id,))}"

    def print_post_migration_report(self):
        self.stdout.write(self.style.ERROR('====================='))
        self.stdout.write(self.style.ERROR('POST MIGRATION REPORT'))
        self.stdout.write(self.style.ERROR('====================='))

        for k, v in self.post_migration_report_messages.items():
            self.stdout.write(self.style.ERROR(f"===> {k.replace('_', ' ').upper()}"))
            self.stdout.write(self.style.ERROR('\n'.join(v)))<|MERGE_RESOLUTION|>--- conflicted
+++ resolved
@@ -909,12 +909,8 @@
                 if translated_footer:
                     commenting_status, commenting_open_time, commenting_close_time = self._get_commenting_fields(row)
 
-<<<<<<< HEAD
-                    translated_footer.image_icon = self.image_map.get(row['image_id'])
-=======
                     image = self.image_map.get(row['image_id'])
-                    translated_footer.lead_image = image
->>>>>>> fd398d37
+                    translated_footer.image_icon = image
                     translated_footer.title = row['title']
                     translated_footer.slug = row['slug']
                     translated_footer.draft_title = row['draft_title']
@@ -953,11 +949,7 @@
 
         image = self.image_map.get(row['image_id'])
         footer = models.Article(
-<<<<<<< HEAD
-            image_icon=self.image_map.get(row['image_id']),
-=======
-            lead_image=image,
->>>>>>> fd398d37
+            image_icon=image,
             title=row['title'],
             draft_title=row['draft_title'],
             slug=row['slug'],
