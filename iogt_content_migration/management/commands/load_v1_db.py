--- conflicted
+++ resolved
@@ -1177,24 +1177,6 @@
         self.stdout.write('Articles featured in sections migrated')
 
     def migrate_featured_articles_for_homepage(self):
-<<<<<<< HEAD
-        cur = self.db_query(f'select * from core_articlepage where featured_in_homepage = true')
-        for row in cur:
-            v2_article = self.v1_to_v2_page_map.get(row['page_ptr_id'])
-            if v2_article:
-                home_page = self.home_page.get_translation_or_none(v2_article.locale)
-                home_featured_content = []
-                for hfc in home_page.home_featured_content:
-                    home_featured_content.append({
-                        'type': 'article',
-                        'value': hfc.value.id,
-                    })
-                home_featured_content.append({'type': 'article', 'value': v2_article.id})
-                home_page.home_featured_content = json.dumps(home_featured_content)
-                home_page.save()
-        cur.close()
-        self.stdout.write('Articles featured in home page migrated')
-=======
         locale_cur = self.db_query(f"select * from core_sitelanguage")
         for locale_row in locale_cur:
             articles_cur = self.db_query(
@@ -1246,7 +1228,6 @@
                 'value': article.id,
             })
             home_page.save()
->>>>>>> 0dd7b9c9
 
     def attach_banners_to_home_page(self):
         sql = "select * " \
