{% load static wagtailcore_tags wagtailimages_tags wagtailuserbar menu_tags home_tags %}
{% load i18n %}
{% get_current_language as LANGUAGE_CODE %}
{% get_language_info for LANGUAGE_CODE as lang %}
{% get_available_languages as LANGUAGES %}
{% get_language_info_list for LANGUAGES as languages %}
{% get_current_language as LANGUAGE_CODE %}

<footer class='footer'>
<div class="home-header">
    <a href="/" >
        {% image settings.home.SiteSettings.logo fill-102x40 as logo %}
        <img src="{{ logo.url }}" />
    </a>
    <div class="home-header__options">
        <select>
            {% for language in languages %}
                <option value="{{ language.name_local }}" {% if language.code == LANGUAGE_CODE %}selected{% endif %}>{{ language.name_local }}</option>
            {% endfor %}
        </select>  
    </div>
</div>
    <form class='footer__form' action="{% url "search" %}">
        <label >
            <span >
                <svg width="18" height="18" viewBox="0 0 18 18" fill="none" xmlns="http://www.w3.org/2000/svg">
                    <path d="M8.08333 15.4167C12.1334 15.4167 15.4167 12.1334 15.4167 8.08333C15.4167 4.03325 12.1334 0.75 8.08333 0.75C4.03325 0.75 0.75 4.03325 0.75 8.08333C0.75 12.1334 4.03325 15.4167 8.08333 15.4167Z" stroke="#9A9A9A" stroke-width="1.5" stroke-linecap="round" stroke-linejoin="round"/>
                    <path d="M17.2502 17.25L13.2627 13.2625" stroke="#9A9A9A" stroke-width="1.5" stroke-linecap="round" stroke-linejoin="round"/>
                </svg>
            </span>
            <input type="text" name="query" placeholder="Search here" pattern="\S+.*"/>
        </label>
    </form>
  
    {% flat_menu LANGUAGE_CODE|add:'_menu_live' template="nav_bar.html" %}
    {% top_level_sections %}
    {% footer %}
<<<<<<< HEAD
    <p class='footer__copyright'>© The Internet of Good Things</p>
=======

    <p class='footer__copyright'>{% translate "© The Internet of Good Things"%}</p>
>>>>>>> c2b2c26d
</footer><|MERGE_RESOLUTION|>--- conflicted
+++ resolved
@@ -35,10 +35,6 @@
     {% flat_menu LANGUAGE_CODE|add:'_menu_live' template="nav_bar.html" %}
     {% top_level_sections %}
     {% footer %}
-<<<<<<< HEAD
-    <p class='footer__copyright'>© The Internet of Good Things</p>
-=======
 
     <p class='footer__copyright'>{% translate "© The Internet of Good Things"%}</p>
->>>>>>> c2b2c26d
 </footer>