--- conflicted
+++ resolved
@@ -1,10 +1,6 @@
-<<<<<<< HEAD
-{% load static wagtailuserbar home_tags sass_tags %}
-=======
-{% load static wagtailuserbar home_tags wagtailsettings_tags %}
+{% load static wagtailuserbar home_tags sass_tags wagtailsettings_tags  %}
 {% get_settings %}
 
->>>>>>> d13c28a3
 <!DOCTYPE html>
 <html class="no-js" lang="en">
     <head>
