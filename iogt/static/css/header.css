.header {
    background-color: #fff;
    border: 1px solid #efefef;
    border-bottom-left-radius: 10px;
    border-bottom-right-radius: 10px;
    height: 48px;
    position: relative;
    z-index: 2
<<<<<<< HEAD
}

.header, .header__container {
    -webkit-align-items: center;
    align-items: center;
    display: -webkit-flex;
    display: flex;
    width: 100%;
}

.header__container {
    -webkit-justify-content: space-between;
    justify-content: space-between
=======
}

.header, .header__container {
    -webkit-align-items: center;
    align-items: center;
    display: -webkit-flex;
    display: flex;
    width: 100%;
}

.header__container {
    -webkit-justify-content: space-between;
    justify-content: space-between
}

.header__left {
    z-index: 1;
>>>>>>> 9908c136
}

.header__right {
    -webkit-align-items: center;
    align-items: center;
    display: -webkit-flex;
    display: flex
}

.header__select {
    margin-right: 46px;
    z-index: 1
}

.select {
    position: relative
}

.select__selected {
    background-color: #fdd256;
    border-radius: 8px;
    height: 26px;
    -webkit-justify-content: space-between;
    justify-content: space-between;
    min-width: 74px;
    padding: 5px 12px;
    position: relative;
    z-index: 1
}

.select__selected, .select__selected-icon {
    -webkit-align-items: center;
    align-items: center;
    display: -webkit-flex;
    display: flex
}

.select__selected-icon {
    margin-left: 7px;
    transition: all .45s
}

.select.active .select__selected-icon {
    -webkit-transform: rotate(180deg);
    transform: rotate(180deg)
}

.select__options {
    background: #fff;
    border-radius: 8px;
    box-shadow: 0 3px 6px rgba(0, 0, 0, .1), 0 4px 8px rgba(0, 0, 0, .08), 0 1px 12px rgba(0, 0, 0, .04);
    left: 0;
    opacity: 0;
    padding-top: 26px;
    position: absolute;
    top: 0;
    transition: all .45s;
    visibility: hidden;
    width: 100%
}

.select.active .select__options {
    opacity: 1;
    visibility: visible
}

.select__option {
    margin: 3px 0;
    padding: 7px 12px
}

.select__option--selected p {
    display: inline;
    position: relative
}

.select__option--selected p:after {
    background-image: url("/static/icons/checked.svg");
    background-position: 50%;
    background-repeat: no-repeat;
    background-size: contain;
    content: "";
    display: block;
    height: 8px;
    position: absolute;
    right: -12px;
    top: 50%;
    -webkit-transform: translateY(-50%);
    transform: translateY(-50%);
    width: 8px
}

.select p {
    color: #303030;
    font: 600 10px/10px Poppins, sans-serif
}<|MERGE_RESOLUTION|>--- conflicted
+++ resolved
@@ -6,21 +6,6 @@
     height: 48px;
     position: relative;
     z-index: 2
-<<<<<<< HEAD
-}
-
-.header, .header__container {
-    -webkit-align-items: center;
-    align-items: center;
-    display: -webkit-flex;
-    display: flex;
-    width: 100%;
-}
-
-.header__container {
-    -webkit-justify-content: space-between;
-    justify-content: space-between
-=======
 }
 
 .header, .header__container {
@@ -38,7 +23,6 @@
 
 .header__left {
     z-index: 1;
->>>>>>> 9908c136
 }
 
 .header__right {
