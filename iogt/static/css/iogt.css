--- conflicted
+++ resolved
@@ -31,17 +31,12 @@
 }
 
 .container {
-<<<<<<< HEAD
-    width: 100%;
-    padding: 0 12px;
-=======
     padding: 0 8px;
     width: 100%
 }
 
 .container--main {
     padding: 0 4px
->>>>>>> 9908c136
 }
 
 .showOnNonJSDevice {
@@ -108,12 +103,8 @@
 }
 
 .cust-input {
-<<<<<<< HEAD
-    display: block
-=======
     display: block;
     position: relative;
->>>>>>> 9908c136
 }
 
 .cust-input input {
@@ -145,8 +136,6 @@
     border-color: #fb3d24
 }
 
-<<<<<<< HEAD
-=======
 .cust-input--icon input {
     padding-left: 38px
 }
@@ -169,7 +158,6 @@
     max-width: 100%
 }
 
->>>>>>> 9908c136
 .cust-check, .cust-input.error .cust-input__error {
     display: block
 }
@@ -287,14 +275,11 @@
 }
 
 .icon-btn__icon img {
-<<<<<<< HEAD
-=======
     max-width: 100%;
     max-height: 100%;
 }
 
 .icon-btn__icon img {
->>>>>>> 9908c136
     display: block
 }
 
@@ -347,8 +332,6 @@
     color: #1a9090
 }
 
-<<<<<<< HEAD
-=======
 
 .search {
     background: hsla(0, 0%, 100%, 0);
@@ -796,5 +779,4 @@
     margin-top: 2px;
     text-align: center;
     width: 100%
-}
->>>>>>> 9908c136
+}