@import url('https://fonts.googleapis.com/css2?family=Open+Sans:wght@300&display=swap');
@import url('https://fonts.googleapis.com/css2?family=Open+Sans:wght@400&display=swap');
@import url('https://fonts.googleapis.com/css2?family=Open+Sans:wght@700&display=swap');
@import url('https://fonts.googleapis.com/css2?family=Poppins&display=swap');
@import url('https://fonts.googleapis.com/css2?family=Poppins:wght@100&display=swap');
@import url('https://fonts.googleapis.com/css2?family=Poppins:wght@200&display=swap');
@import url('https://fonts.googleapis.com/css2?family=Poppins:wght@300&display=swap');
@import url('https://fonts.googleapis.com/css2?family=Poppins:wght@500&display=swap');
@import url('https://fonts.googleapis.com/css2?family=Poppins:wght@600&display=swap');
@import url('https://fonts.googleapis.com/css2?family=Poppins:wght@700&display=swap');
@import url('https://fonts.googleapis.com/css2?family=Poppins:wght@800&display=swap');

*,
*::before,
*::after {
    box-sizing: border-box;
    max-width: 100%;
}

html,
body {
    height: 100%;
    width: 100%;
    margin: 0;
    padding: 0;
    scroll-behavior: smooth;
    font-family: "Poppins", -apple-system, BlinkMacSystemFont, 'Segoe UI', Roboto, Oxygen, Ubuntu, Cantarell, 'Open Sans', 'Helvetica Neue', sans-serif;
    -webkit-font-smoothing: antialiased;
    -moz-osx-font-smoothing: grayscale;
    font-weight: 400;
    color: #444;
}

.container {
    padding: 0 8px;
    width: 100%
}

.container--main {
    padding: 0 4px
}

.showOnNonJSDevice {
    display: none;
}

img {
    display: block;
    max-width: 100%;
}

.header, .footer, .main, .nav {
    display: block;
}


.title {
    color: #303030;
    font-family: Poppins, sans-serif;
    font-size: 16px
}

.h2, .title {
    font-weight: 800;
    line-height: 20px
}

.h2 {
    font-size: 13px
}

.text {
    font-size: 10px;
    font-weight: 500;
    line-height: 16px
}

@media only screen and (max-width: 600px) {
    body {
        background: #fff;
    }
}

#app {
    display: flex;
    flex-direction: column;
}

#content-wrap {
    flex: 1 0 auto;
}

.messages li {
    display: block;
    text-align: center;
    max-width: 400px;
    background-color: #20cd84;
    margin: 5px auto;
    padding: 5px;
}

input:focus, input:focus-visible {
    outline: none;
}

.cust-input {
    display: block;
    overflow: hidden;
    position: relative
}

.cust-input input, .cust-input textarea {
    background-color: #f7f7f9;
    border: 1px solid #efefef;
    border-radius: 8px;
    font-size: 10px;
    font-weight: 500;
    line-height: 14px;
    padding: 8px 12px;
    resize: none;
    width: 100%
}

.cust-input input::-webkit-input-placeholder, .cust-input textarea::-webkit-input-placeholder {
    color: #9a9a9a;
    font-family: Poppins, sans-serif;
    font-weight: 500
}

.cust-input input:-ms-input-placeholder, .cust-input textarea:-ms-input-placeholder {
    color: #9a9a9a;
    font-family: Poppins, sans-serif;
    font-weight: 500
}

.cust-input input::placeholder, .cust-input textarea::placeholder {
    color: #9a9a9a;
    font-family: Poppins, sans-serif;
    font-weight: 500
}

.cust-input input:focus, .cust-input textarea:focus {
    background-color: transparent;
    border-color: #303030
}

.cust-input textarea {
    display: block;
    height: 100px;
    padding-bottom: 20px;
    overflow-y: scroll;
    resize: none;
}

.cust-input__length-text {
    bottom: 8px;
    color: #d8d8d8;
    font-size: 8px;
    font-weight: 500;
    letter-spacing: .1em;
    line-height: 12px;
    position: absolute;
    right: 12px;
    text-align: right;
    text-transform: uppercase
}

textarea:focus ~ .cust-input__length-text {
    opacity: 0
}

.cust-input__error {
    color: #fb3d24;
    /*display: none;*/
    font-size: 8px;
    font-weight: 500;
    line-height: 14px;
    text-align: left;
}

.cust-input.error input, .cust-input.error textarea {
    border-color: #fb3d24
}

.cust-input.error .cust-input__error {
    display: block
}

.cust-input--icon input {
    padding-left: 38px
}

.cust-input--icon .cust-input__icon {
    color: #9a9a9a;
    display: block;
    height: 16px;
    left: 12px;
    position: absolute;
    top: 50%;
    -webkit-transform: translateY(-50%);
    transform: translateY(-50%);
    width: 16px
}

.cust-input--icon .cust-input__icon svg {
    display: block;
    max-height: 100%;
    max-width: 100%
}

.cust-check, .cust-input.error .cust-input__error {
    display: block
}

.cust-check {
    display: block
}

.cust-check--white .cust-check__title {
    background: transparent;
    border-color: #e8f8fd
}

.cust-check--active .cust-check__title {
    -webkit-align-items: flex-start;
    align-items: flex-start;
    border-color: #0070e2;
    border-width: 1.5px
}

.cust-check__percent {
    color: #303030;
    font: 700 10px/14px Poppins, sans-serif
}

.cust-check__percent-item {
    background: #e8f8fd;
    border-radius: 8px 0 0 8px;
    height: 100%;
    left: 0;
    position: absolute;
    top: 0;
    width: 0;
    z-index: -1
}

.cust-check input {
    display: none
}

.quest-item__label {
    display: flex;
    background-color: #f7f7f9;
    border: 1px solid #efefef;
    display: -webkit-flex;
    display: flex;
    -webkit-align-items: center;
    align-items: center;
    padding: 8px 12px;
    -webkit-border-radius: 8px;
    -moz-border-radius: 8px;
    border-radius: 8px;
}

.quest-item__label--single {
    align-items: center;
    background: none;
    border: none;
    -webkit-border-radius: 0;
    -moz-border-radius: 0;
    border-radius: 0;
}

.quest-item__label--single .cust-check__title {
    padding: 0;
}

.quest-item__label input {
    margin: 0;
    margin-right: 12px;
}

.quest-item__label .cust-check__title {
    font-size: 16px;
    font-weight: 700;
    letter-spacing: .01em;
    line-height: 20px;
}

.quest-item__input .cust-check__title {
    -webkit-align-items: center;
    align-items: center;
    background-color: #f7f7f9;
    border: 1px solid #efefef;
    border-radius: 8px;
    display: -webkit-flex;
    display: flex;
    font-size: 10px;
    font-weight: 700;
    -webkit-justify-content: space-between;
    justify-content: space-between;
    letter-spacing: .01em;
    line-height: 14px;
    padding: 8px 12px;
    position: relative;
    transition: .45s
}

.cust-check__title span {
    display: block
}

.quest-item__input input:checked + .cust-check__title {
    background-color: #dadae3
}

.cust-check--2 .cust-check__title {
    -webkit-align-items: flex-start;
    align-items: flex-start;
    -webkit-justify-content: flex-start;
    justify-content: flex-start;
    padding: 8px
}

.cust-check--2 .cust-check__check {
    border: 1px solid #d8d8d8;
    border-radius: 4px;
    display: block;
    -webkit-flex-shrink: 0;
    flex-shrink: 0;
    height: 14px;
    margin-right: 8px;
    width: 14px
}

.cust-check--2 input:checked ~ .cust-check__title .cust-check__check {
    background-color: #303030;
    background-image: url("/static/icons/checked-white.svg");
    background-position: 50%;
    background-repeat: no-repeat
}

.cust-check--2 input:checked ~ .cust-check__title {
    background-color: transparent;
    border: 1px solid #000;
}

.cust-check--2.success .cust-check__title {
    background-color: #71c083;
    color: #fff;
    border: none;
}

.cust-check--2.success .cust-check__title .cust-check__check {
    background-color: #fff;
    background-image: url("/static/icons/checked-green.svg");
    background-position: center;
    background-repeat: no-repeat;
    border-color: #fff
}

.cust-check--2.error .cust-check__title {
    background-color: #fb3d24;
    color: #fff;
    border: none;
}

.cust-check--2.error .cust-check__title .cust-check__check {
    -webkit-align-items: center;
    align-items: center;
    background-color: #fff;
    background-image: none;
    border-color: #fff;
    display: -webkit-flex;
    display: flex;
    font-size: 7px;
    -webkit-justify-content: center;
    justify-content: center
}

.cust-check--2.error .cust-check__title .cust-check__check:after {
    content: "x";
    font-size: 12px;
    color: #fb3d24;
}

.cust-check__subtitle {
    color: #0094f4;
    font: 800 8px/12px Poppins, sans-serif
}

.cust-btn {
    background: none;
    border: 1px solid #303030;
    border-radius: 100px;
    cursor: pointer;
    display: block;
    padding: 8px 12px;
    text-decoration: none;
    transition: .3s;
    width: 100%
}

.cust-btn span, .cust-select {
    font-size: 16px;
    line-height: 22px
}


.cust-btn span {
    color: #303030;
    display: block;
    font-size: 10px;
    font-weight: 600;
    line-height: 14px;
    text-align: center
}

.cust-btn:hover {
    background-color: #303030
}

.profile-form__btn.cust-btn:hover span {
    color: white;
}

.cust-btn--secondary {
    border: none;
    border-radius: 8px
}

.cust-btn--clear {
    background: none !important;
    border: none !important;
}

.cust-btn--clear span {
    text-decoration: underline
}

.cust-btn--dark {
    background-color: #303030
}

.cust-btn--dark span {
    color: #fff
}

.cust-btn--dark:hover {
    background-color: #4a4a4a
}

.cust-btn--violet {
    background-color: #8b5cd6;
    border: none
}

.cust-btn--violet span {
    color: #fff
}

.cust-btn--violet:hover {
    background-color: #f3effb
}

.cust-btn--white {
    background-color: #fff;
    color: #303030
}

.cust-select {
    display: block;
    width: 100%;
    padding: 15px 10px;
    position: relative;
    border: none;
    background: #f7f7f9;
    -webkit-border-radius: 8px;
    -moz-border-radius: 8px;
    border-radius: 8px;
}

.cust-select[multiple] {
    padding: 5px 10px;
}

.cust-select input:not(:checked) ~ #text {
    color: black;
    border: 1px solid #efefef;
    border-radius: 12px;
}

.cust-select input:checked ~ #text {
    color: transparent;
    background: transparent;
    z-index: 2;
}

.cust-select #text {
    position: absolute;
    display: block;
    top: 0;
    width: 100%;
    font-size: 12px;
    padding: 8px 20px 8px 8px;
    background: #f7f7f9;
    white-space: nowrap;
    overflow: hidden;
    text-overflow: ellipsis;
}

#cust-select:disabled ~ .cust-select__items #text {
    background: #efefef;
}

#cust-select:not(:checked) ~ .cust-select__items {
    height: 46px;
    border: none;

}

.cust-select__items label {
    display: none;
    padding-left: 10px;
    background: white;
    font-size: 12px;
    -webkit-border-radius: 8px;
    -moz-border-radius: 8px;
    border-radius: 8px;
}

.cust-select__items label:hover {
    background: #efefef;
    cursor: pointer;
}

#cust-select:checked ~ .cust-select__items {
    padding-top: 50px;
    z-index: 1;
}

#cust-select:checked ~ .cust-select__items label {
    display: block;
    border-left: 1px solid #efefef;
    border-right: 1px solid #efefef;
}

#cust-select:checked ~ .cust-select__items label:first-of-type {
    border-top: 1px solid #efefef;
    border-top-right-radius: 12px;
    border-top-left-radius: 12px;
}

#cust-select:checked ~ .cust-select__items label:last-of-type {
    border-bottom: 1px solid #efefef;
    border-bottom-right-radius: 12px;
    border-bottom-left-radius: 12px;
}

.cust-select__items input:checked ~ label {

}

.cust-select__items input:checked + label {
    display: block !important;
    border: none;
    line-height: 46px;
    background: #f7f7f9;
}

.cust-select__items {
    display: block;
    min-height: 30px;
    position: absolute;
    /*overflow: hidden;*/
    width: 100%;
    cursor: pointer;
}

.cust-select:after {
    content: "";
    background-image: url("/static/icons/arrow-down.svg");
    background-repeat: no-repeat;
    background-size: contain;
    display: inline-block;
    position: absolute;
    right: 12px;
    top: 50%;
    -webkit-transform: translateY(-50%);
    transform: translateY(-50%);
    z-index: 2;
    width: 10px;
    height: 5px;
    text-align: center;
    line-height: 26px;
    cursor: pointer;
}

.cust-select input {
    display: none;
}

.quest-item__input--visible input {
    display: block;
}

.btn-back {
    -webkit-align-items: center;
    align-items: center;
    display: -webkit-flex;
    display: flex;
    text-decoration: none
}

.btn-back-container {
    margin-top: 12px
}

.btn-back__icon {
    -webkit-align-items: center;
    align-items: center;
    display: -webkit-flex;
    display: flex;
    margin: 0;
}

.btn-back__pageTitle, .btn-back__title {
    font: 500 8px/12px Poppins, sans-serif
}

.btn-back__title {
    color: #303030;
    margin-left: 12px
}

.btn-back__pageTitle {
    color: #9a9a9a;
    letter-spacing: .1em;
    margin-left: auto;
    text-transform: uppercase
}

.hr {
    border: 1px solid #efefef
}

.icon-btn {
    -webkit-align-items: center;
    align-items: center;
    background-color: #f7f7f9;
    border: 1px solid #efefef;
    border-radius: 8px;
    color: #303030;
    display: -webkit-flex;
    display: flex;
    padding: 8px 12px;
    text-decoration: none;
    transition: .45s
}

.icon-btn--rounded {
    border-radius: 100px
}

.icon-btn__icon {
    -webkit-align-items: center;
    align-items: center;
    display: -webkit-flex;
    display: flex;
    height: 18px;
    -webkit-justify-content: center;
    justify-content: center;
    width: 18px
}

.icon-btn__icon img, .icon-btn__icon svg {
    display: block;
    width: 100%
}

.icon-btn__title {
    color: #303030;
    font-size: 10px;
    font-weight: 700;
    letter-spacing: .01em;
    line-height: 16px;
    margin-left: 10px
}

.icon-btn:hover {
    background-color: #dadae3
}

.icon-btn--md .icon-btn__title {
    font-weight: 600;
    margin-left: 6px
}

.icon-btn--md {
    padding: 8px
}

.icon-btn--md .icon-btn__icon {
    -webkit-flex-shrink: 0;
    flex-shrink: 0;
    height: 8px;
    width: auto
}

.icon-btn--md .icon-btn__icon svg {
    height: 100%;
    width: auto
}

.icon-btn--center {
    -webkit-justify-content: center;
    justify-content: center
}

.icon-btn--white {
    background-color: #fff
}

.icon-btn--dark {
    background-color: #303030
}

.icon-btn--dark span {
    color: #fff
}

.icon-btn--red {
    background-color: #fdebee;
    border-color: #fdebee
}

.icon-btn--red .icon-btn__title {
    color: #ee3851
}

.icon-btn--blue {
    background-color: #e8f8fd;
    border-color: #e8f8fd
}

.icon-btn--blue .icon-btn__title {
    color: #0094f4
}

.icon-btn--violet {
    background-color: #f3effb;
    border-color: #f3effb
}

.icon-btn--violet .icon-btn__title {
    color: #8b5cd6
}

.icon-btn--green {
    background-color: #e7f4f4;
    border-color: #e7f4f4
}

.icon-btn--green .icon-btn__title {
    color: #1a9090
}

.search {
    background: hsla(0, 0%, 100%, 0);
    border-bottom-left-radius: 10px;
    border-bottom-right-radius: 10px;
    height: 100%;
    left: 0;
    /*position: absolute;*/
    transition: all .45s;
    /*width: 100%*/
}

.search, .search__btn {
    -webkit-align-items: center;
    align-items: center;
    display: -webkit-flex;
    display: flex
}

.search__btn {
    background-color: transparent;
    border: none;
    height: 24px;
    margin-left: auto;
    padding: 0 14px;
    z-index: 1
}

.search__btn img {
    max-width: 16px
}

.search__input {
    display: none;
    z-index: 1
}

.search__input input {
    background: transparent;
    border: none;
    color: #303030;
    outline: none;
    transition: all .45s
}

.search__input input:focus {
    color: #0094f4
}

.search__input input::-webkit-input-placeholder {
    font: 500 13px/13px Poppins, sans-serif
}

.search__input input:-ms-input-placeholder {
    font: 500 13px/13px Poppins, sans-serif
}

.search__input input, .search__input input::placeholder {
    font: 500 13px/13px Poppins, sans-serif
}

.search__input input::-webkit-input-placeholder {
    color: #9a9a9a
}

.search__input input:-ms-input-placeholder {
    color: #9a9a9a
}

.search__input input::placeholder {
    color: #9a9a9a
}

.search__close {
    background-color: transparent;
    border: none;
    display: none;
    height: 15px;
    margin: 0;
    padding: 0;
    position: absolute;
    right: 19px;
    top: 50%;
    -webkit-transform: translateY(-50%);
    transform: translateY(-50%);
    width: 15px;
    z-index: 1
}

.search__close:after, .search__close:before {
    background-color: #303030;
    content: "";
    display: block;
    height: 13px;
    left: 50%;
    position: absolute;
    top: 50%;
    -webkit-transform: translate(-50%, -50%);
    transform: translate(-50%, -50%);
    width: 1.5px
}

.search__close:before {
    -webkit-transform: translate(-50%, -50%) rotate(45deg);
    transform: translate(-50%, -50%) rotate(45deg)
}

.search__close:after {
    -webkit-transform: translate(-50%, -50%) rotate(-45deg);
    transform: translate(-50%, -50%) rotate(-45deg)
}

.search.active {
    background: #fff;
    z-index: 1
}

.search.active .search__btn {
    margin-left: 0
}

.search.active .search__close, .search.active .search__input {
    display: block
}

.search-page-form button {
    margin: 0
}

.search-results {
    background-color: #fff;
    transition: all .45s;
    width: 100%
}

.search-results__list {
    margin-bottom: 12px
}

.search-results__list-items {
    list-style-type: none;
    margin: 0;
    padding: 0
}

.search-results__list-item {
    background: #f3effb;
    border-radius: 8px;
    margin-bottom: 8px
}

.search-results__list-item:last-child {
    margin-bottom: 0
}

.search-results__list-item a {
    color: #8b5cd6;
    display: block;
    padding: 5px 15px 5px 12px;
    position: relative;
    text-decoration: none
}

.search-results__list-item a:after {
    background-image: url("/static/icons/arrow-pink.svg");
    background-position: 50%;
    background-repeat: no-repeat;
    content: "";
    display: block;
    height: 8px;
    position: absolute;
    right: 15px;
    top: 50%;
    -webkit-transform: translateY(-50%);
    transform: translateY(-50%);
    width: 8px
}

.search-results__list-item span {
    display: block;
    font: 500 8px/12px Poppins, sans-serif;
    text-transform: uppercase
}

.search-results__list-item p {
    font: 700 10px/16px Poppins, sans-serif
}

.search-results__text {
    background-color: transparent;
    border: none;
    font: 700 10px/10px Roboto, sans-serif;
    margin: 0;
    padding: 0
}

.search-results__header {
    padding: 20px 0
}

.search-results__header-container {
    -webkit-align-items: center;
    align-items: center;
    display: -webkit-flex;
    display: flex;
    -webkit-justify-content: space-between;
    justify-content: space-between;
    padding-right: 22px
}

.search-results__view {
    position: relative
}

.search-results__view:after {
    background-image: url("/static/icons/arrow-down.svg");
    background-position: 50%;
    background-repeat: no-repeat;
    content: "";
    display: block;
    height: 6px;
    position: absolute;
    right: -10px;
    top: 50%;
    -webkit-transform: translateY(-50%) rotate(-90deg);
    transform: translateY(-50%) rotate(-90deg);
    width: 6px
}

.search-results__pagination {
    margin-bottom: 30px
}

.search-variants {
    background: #fff;
    border-radius: 0 0 12px 12px;
    left: -1px;
    opacity: 0;
    padding: 48px 0 4px;
    position: absolute;
    top: 0;
    transition: all .45s;
    visibility: hidden;
    width: calc(100vw + 1px);
    z-index: 1
}

.search-variants.active {
    opacity: 1;
    visibility: visible
}

.search-variants__list {
    list-style-type: none;
    margin: 0;
    padding: 0
}

.search-variants__item {
    border-bottom: 1px solid #efefef
}

.search-variants__item:last-child {
    border-bottom: 0
}

.search-variants__item a {
    color: #303030;
    display: block;
    font: 500 12px/16px Poppins, sans-serif;
    letter-spacing: .01em;
    padding: 8px 0;
    position: relative;
    text-decoration: none
}

.search-variants__item a:after {
    background-image: url("/static/icons/arrow-down.svg");
    background-position: 50%;
    background-repeat: no-repeat;
    content: "";
    display: block;
    height: 8px;
    position: absolute;
    right: 0;
    top: 50%;
    -webkit-transform: translateY(-50%) rotate(-90deg);
    transform: translateY(-50%) rotate(-90deg);
    width: 8px
}

.search-not-found {
    padding: 45px 0 60px;
    width: 100%
}

.search-not-found__title {
    text-align: center
}

.search-not-found__text {
    color: #9a9a9a;
    margin-top: 16px;
    text-align: center
}

.pagination {
    margin: 0 auto;
    padding: 0 10px;
    width: -webkit-max-content;
    width: max-content
}

.pagination, .pagination__arrow {
    -webkit-align-items: center;
    align-items: center;
    display: -webkit-flex;
    display: flex
}

.pagination__arrow {
    -webkit-justify-content: center;
    justify-content: center;
    margin: 0 9px
}

.pagination__arrow svg {
    height: 12px;
    width: 8px
}

.pagination__arrow-next {
    -webkit-transform: rotate(180deg);
    transform: rotate(180deg)
}

.pagination__list {
    -webkit-align-items: center;
    align-items: center;
    display: -webkit-flex;
    display: flex;
    list-style-type: none;
    margin: 0;
    padding: 0
}

.pagination__list-item {
    margin: 0 6px
}

.pagination__list-item a {
    padding: 6px;
    text-decoration: none
}

.pagination__list-item--active, .pagination__list-item a {
    -webkit-align-items: center;
    align-items: center;
    color: #303030;
    display: -webkit-flex;
    display: flex;
    font: 600 10px/14px Poppins, sans-serif;
    -webkit-justify-content: center;
    justify-content: center
}

.pagination__list-item--active {
    background-color: #303030;
    border-radius: 50%;
    color: #fff;
    height: 18px;
    width: 18px
}


.pagination__arrow svg {
    height: 16px;
    width: 12px
}

.pagination__list-item--active, .pagination__list-item a {
    font-size: 14px;
    line-height: 16px
}

.pagination__list-item--active {
    height: 26px;
    width: 26px
}

.profile-form__input {
    margin-bottom: 12px
}

.language-input {
    position: absolute;
    opacity: 0;
    z-index: -1;
}

.language-input:checked + .select__selected + .select__options {
    opacity: 1;
    visibility: visible
}

.language-input:checked + .select__selected .select__selected-icon {
    -webkit-transform: rotate(180deg);
    transform: rotate(180deg)
}


.btn-back {
    -webkit-align-items: center;
    align-items: center;
    display: -webkit-flex;
    display: flex;
    text-decoration: none
}

.btn-back-container {
    margin-top: 12px
}

.btn-back__icon {
    -webkit-align-items: center;
    align-items: center;
    display: -webkit-flex;
    display: flex
}

.btn-back__pageTitle, .btn-back__title {
    font: 500 8px/12px Poppins, sans-serif
}

.btn-back__title {
    color: #303030;
    margin-left: 12px
}

.btn-back__pageTitle {
    color: #9a9a9a;
    letter-spacing: .1em;
    margin-left: auto;
    text-transform: uppercase
}

.hr {
    border: 1px solid #efefef
}

@media only screen and (min-width: 320px) {
    .title {
        font-size: 24px;
        line-height: 28px
    }

    .h2 {
        font-size: 20px;
        line-height: 26px
    }

    .text {
        font-size: 16px;
        line-height: 24px
    }

    .container {
        padding: 0 12px
    }

    .btn-back__pageTitle, .btn-back__title {
        font-size: 10px
    }

    .pagination__arrow svg {
        height: 16px;
        width: 12px
    }

    .pagination__list-item--active, .pagination__list-item a {
        font-size: 14px;
        line-height: 16px
    }

    .pagination__list-item--active {
        height: 26px;
        width: 26px
    }

    .nav-bar__item--extended {
        display: block
    }

    .nav-bar--cell {
        display: none
    }

    .nav-bar--bottom {
        bottom: 0;
        display: block;
        position: -webkit-sticky;
        position: sticky;
        z-index: 1
    }

    .header {
        height: 60px
    }

    .header .logo {
        display: block;
        width: 102px
    }

    .header .logo img {
        height: 100%;
        object-fit: contain;
        object-position: center;
        width: 100%
    }

    select.select__selected {
        font-size: 12px
    }

    .select__selected {
        min-width: 80px
    }

    .select p {
        font-size: 12px;
        line-height: 12px
    }

    .search__input input::-webkit-input-placeholder {
        font-size: 16px;
        line-height: 22px
    }

    .search__input input:-ms-input-placeholder {
        font-size: 16px;
        line-height: 22px
    }

    .search__input input, .search__input input::placeholder {
        font-size: 16px;
        line-height: 22px
    }

    .search-results__list-item {
        margin-bottom: 12px
    }

    .search-results__list-item a {
        padding-bottom: 8px;
        padding-top: 8px
    }

    .search-results__list-item a:after {
        height: 12px;
        width: 12px
    }

    .search-results__list-item span {
        font-size: 12px;
        line-height: 16px
    }

    .search-results__list-item p {
        font-size: 16px;
        line-height: 22px
    }

    .search-results__text {
        font-size: 12px;
        line-height: 12px
    }

    .search-variants {
        padding: 61px 0 6px
    }

    .search-variants__item a {
        font-size: 16px;
        line-height: 22px;
        padding: 12px 0
    }

    .footer__logo {
        max-width: none;
        width: 108px
    }

    .footer__nav-bar {
        display: block
    }

    .footer__nav-bar--cell {
        display: none
    }

    .footer__head {
        -webkit-align-items: center;
        align-items: center;
        border-top: 1px solid #efefef;
        display: -webkit-flex;
        display: flex;
        -webkit-justify-content: space-between;
        justify-content: space-between;
        padding: 32px 0 0;
        position: relative;
        z-index: 1
    }

    .footer__search {
        margin-bottom: 16px;
        padding: 32px 0
    }

    .footer__nav-bar {
        bottom: 0;
        position: -webkit-sticky;
        position: sticky;
        z-index: 2
    }

    .articles-list__item {
        padding: 16px 0
    }

    .articles-list__item-comment, .articles-list__item-tag {
        font-size: 12px;
        line-height: 12px
    }

    .articles-list__item-img {
        height: 86px;
        width: 86px
    }

    .articles-list__item-text {
        font-size: 16px;
        line-height: 22px;
        padding-right: 12px
    }

    .articles-list--home {
        margin-top: 60px
    }

    .articles-list--home .articles-list__item-header {
        display: -webkit-flex;
        display: flex
    }

    .nav-bar-item__icon {
        height: 28px;
        width: 28px
    }

    .nav-bar-item__title {
        font-size: 10px;
        line-height: 20px
    }

    .cust-input input {
        font-size: 16px;
        letter-spacing: .01em;
        line-height: 22px;
        padding: 12px 12px 12px 16px
    }

    .cust-input--icon .cust-input__icon {
        color: #9a9a9a;
        height: 22px;
        width: 22px
    }

    .cust-input--icon input {
        padding-left: 44px
    }

    .cust-check--active .cust-check__title {
        border-width: 2px
    }

    .cust-check__percent, .cust-check__title {
        font-size: 16px;
        line-height: 22px
    }

    .cust-check__title {
        letter-spacing: .01em;
        padding: 6px 12px 6px 16px
    }

    .cust-check--2 input {
        display: none
    }

    .cust-check__subtitle {
        font-size: 12px;
        line-height: 18px
    }

    .cust-btn {
        padding: 12px
    }

    .cust-btn span, .cust-select {
        font-size: 16px;
        line-height: 22px
    }

    .icon-btn {
        padding: 12px
    }

    .icon-btn__title {
        font-size: 16px;
        line-height: 22px
    }

    .icon-btn__icon {
        height: 22px;
        width: 22px
    }

    .home-banner {
        padding: 16px 0
    }

    .home-banner__title {
        margin: 10px 0 20px;
        max-width: 205px
    }

    .home-banner__logo {
        max-width: 109px
    }

    .home-banner__btn {
        max-width: 209px;
        width: 65%
    }

    .profile__title {
        padding: 40px 0 20px
    }

    .covid-banner {
        padding: 20px 0 35px
    }

    .covid-banner__title {
        margin-bottom: 10px
    }

    .covid-banner__desc {
        max-width: 110px
    }

    .link-banner {
        padding: 13px 0
    }

    .link-banner__link {
        height: 43px;
        width: 43px
    }

    .polls-widget {
        padding-bottom: 60px
    }

    .polls-widget__form, .polls-widget__submit {
        margin-top: 32px
    }

    .polls-widget__form-title {
        font-size: 12px;
        line-height: 12px
    }

    .auth-banner {
        padding: 40px 18px 25px
    }

    .auth-banner__btn {
        margin-top: 24px;
        max-width: 238px
    }

    .survey-widget {
        padding: 60px 0
    }

    .survey-widget__desc {
        margin: 16px 0 32px
    }

    #cust-select:checked ~ .cust-select__items label {
        padding: 5px 10px;
    }
}

@media only screen and (max-width: 1339.98px) {
    .square {
        background: red;
        font-size: 2.09vw;
        height: 33.583vw;
        width: 33.583vw
    }
}

/* Comments Section Styles */
.like-holder {
    display: inline-block !important;
    vertical-align: middle;
    margin-right: 12px;
}

.like-holder .like-form {
    float: left;
}

.like-holder button {
    font-size: 0;
    line-height: 0;
    color: #303030;
    padding: 0;
    border: 0;
    float: left;
    cursor: pointer;
}

.like-holder button.liked svg path{
    fill: #EE3851;
}

.like-holder .badge {
    float: left;
    font-weight: 600;
    line-height: 14px;
    margin-left: 5px;
}

.reply-link {
    font-weight: 600;
    font-size: 12px;
    line-height: 16px;
    color: #303030;
    text-decoration: none;
    display: inline-block;
    vertical-align: middle;
    margin-left: 12px;
}

.text-danger {
    color: darkred;
}

.reply-form .comments__holder,
.reply-form .comments__input-holder {
    background: #F7F7F9;
    padding: 12px;
    border: none;
}

.reply-form .comments__input-holder {
    padding-top: 0;
}

.reply-form .comments__holder textarea {
    background-color: #FFFFFF;
    width: 100%;
    min-height: 160px;
    border: 1px solid #EFEFEF;
    -webkit-box-sizing: border-box;
    box-sizing: border-box;
    border-radius: 8px;
    padding: 7px 12px;
    font-style: normal;
    font-size: 10px;
    line-height: 16px;
    font-weight: 500;
    letter-spacing: 0.01em;
    color: #9a9a9a;
}

.reply-form .reply-comment {
    text-decoration: none;
    background-color: #303030;
    color: white;
    border: none;
    font-weight: 600;
    font-size: 14px;
    line-height: 20px;
    color: #FFFFFF;
    display: block;
    border-radius: 24px;
    padding: 12px 16px;
    width: 100%;
    cursor: pointer;
}

/* .reply-form .reply-comment:hover {
    background-color: #0094F4;
} */

.comment__children .individual-comment {
    position: relative;
}

.comment__children .individual-comment:before {
    position: absolute;
    content: "";
    width: 9px;
    height: 9px;
    background: url("/static/images/reply.svg") no-repeat;
    background-size: cover;
    left: 0;
    top: 15px;
}

.load-more {
    background: #F7F7F9;
    padding: 20px;
    border-top: 1px solid white;
}

.load-more a, button{
    font-size: 14px;
    line-height: 20px;
    font-weight: 600;
    border-radius: 24px;
    padding: 12px 16px;
    border: 1px solid #303030;
    color: #303030;
    display: block;
    text-align: center;
    width: 100%;
    cursor: pointer;
    transition: all 0.2s linear;
    text-decoration: none;
}

.load-more a, button:hover,
.load-more a, button:active,
.load-more a. button:focus {
    background: #303030;
    color: white;
    transition: all 0.2s linear;
}


@media only screen and (min-width: 360px) {
    .reply-link {
        font-size: 14px;
        line-height: 20px;
    }

    .reply-form .comments__holder,
    .reply-form .comments__input-holder {
        padding: 20px;
    }

    .reply-form .comments__input-holder {
        padding-top: 0;
    }

    .reply-form .comments__holder textarea {
        font-size: 16px;
        line-height: 24px;
    }

    .reply-form .reply-comment {
        font-size: 16px;
        line-height: 22px;
    }

    .comment__children .individual-comment:before {
        top: 25px;
        width: 12px;
        height: 12px;
    }
}

.content .quest-item__step-desc,
.content .quest-item__number,
.content .quest-item__desc {
    font-size: 14px;
    line-height: 16px;
}

.content .quest-item__step-desc:before {
    background: url("/static/icons/info.svg") no-repeat;
    background-size: cover;
    content: "";
    display: block;
    height: 14px;
    margin-right: 4px;
    width: 14px
}

.section-img {
    position: relative;
}

.section-img .image-overlay__text {
    font-weight: 800;
    font-size: 24px;
    line-height: 28px;
    color: #303030;
    padding: 10px 15px;
}

@media screen and (min-width: 360px) {
    .content .quest-item__step-desc,
    .content .quest-item__number,
    .content .quest-item__desc {
        font-size: 16px;
        line-height: 20px;
    }
    .load-more button {
        font-size: 16px;
        line-height: 22px;
    }
    .section-img .image-overlay__text {
        padding: 10px 20px;
    }
}

<<<<<<< HEAD
.section-img {
    position: relative;
}

.section-img .image-overlay__text {
    font-weight: 800;
    font-size: 24px;
    line-height: 28px;
    color: #303030;
    padding: 10px 0;
}

.progress-holder {
  overflow: hidden;
  margin: 0 0 20px;
}

.progress-holder .progress-title {
  display: block;
  font-size: 14px;
  line-height: 18px;
  color: #303030;
  font-weight: bold;
}

.progress-list {
  padding: 5px 0;
  margin: 0;
  list-style: none;
  overflow: hidden;
}

.progress-list li {
  float: left;
  width: 25%;
  height: 4px;
  padding: 5px 2px;
}

.progress-list li .bar {
  display: block;
  background: #E7F4F4;
  border-radius: 2px;
  height: 4px;
  width: 100%;
}

.progress-list li.completed .bar,
.progress-list li.current .bar {
  background: #1A9090;
=======
@media screen and (min-width: 768px) {
    .section-img .image-overlay__text {
        padding: 10px 0px;
    }
>>>>>>> 037b7a1e
}<|MERGE_RESOLUTION|>--- conflicted
+++ resolved
@@ -1797,17 +1797,10 @@
     }
 }
 
-<<<<<<< HEAD
-.section-img {
-    position: relative;
-}
-
-.section-img .image-overlay__text {
-    font-weight: 800;
-    font-size: 24px;
-    line-height: 28px;
-    color: #303030;
-    padding: 10px 0;
+@media screen and (min-width: 768px) {
+    .section-img .image-overlay__text {
+        padding: 10px 0px;
+    }
 }
 
 .progress-holder {
@@ -1848,10 +1841,4 @@
 .progress-list li.completed .bar,
 .progress-list li.current .bar {
   background: #1A9090;
-=======
-@media screen and (min-width: 768px) {
-    .section-img .image-overlay__text {
-        padding: 10px 0px;
-    }
->>>>>>> 037b7a1e
 }