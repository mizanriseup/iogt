.footer {
    padding-top: 32px
}

.footer__link {
    margin-bottom: 8px
}

.footer__link:last-child {
    margin-bottom: 0
}

.footer__search {
    padding: 20px 0
}

.footer__nav hr {
    border: 1px solid #efefef
<<<<<<< HEAD
}

.footer__copyright {
    color: #9a9a9a;
    font-size: 8px;
    font-weight: 500;
    line-height: 16px;
    padding: 12px 0;
    text-align: center
}


.nav-bar {
    background-color: #0094f4
}

.nav-bar__wrap {
    -webkit-align-items: center;
    align-items: center;
    display: -webkit-flex;
    display: flex
}

.nav-bar__item {
    width: 25%
}

.nav-bar-item a {
    -webkit-align-items: center;
    align-items: center;
    background-color: #0094f4;
    display: -webkit-flex;
    display: flex;
    -webkit-flex-wrap: wrap;
    flex-wrap: wrap;
    -webkit-justify-content: center;
    justify-content: center;
    padding: 8px 0;
    text-decoration: none
}

.nav-bar-item.active a {
    background-color: #0070e2
}

.nav-bar-item__icon {
    display: block;
    height: 20px;
    width: 20px
}

.nav-bar-item__icon img {
    font-size: 10px
}

.nav-bar-item__title {
    color: #fff;
    font-size: 8px;
    font-weight: 600;
    line-height: 16px;
    margin-top: 2px;
    text-align: center;
    width: 100%
}
=======
}

.footer__copyright {
    color: #9a9a9a;
    font-size: 8px;
    font-weight: 500;
    line-height: 16px;
    padding: 12px 0;
    text-align: center
}
>>>>>>> 9908c136
<|MERGE_RESOLUTION|>--- conflicted
+++ resolved
@@ -16,7 +16,6 @@
 
 .footer__nav hr {
     border: 1px solid #efefef
-<<<<<<< HEAD
 }
 
 .footer__copyright {
@@ -27,69 +26,3 @@
     padding: 12px 0;
     text-align: center
 }
-
-
-.nav-bar {
-    background-color: #0094f4
-}
-
-.nav-bar__wrap {
-    -webkit-align-items: center;
-    align-items: center;
-    display: -webkit-flex;
-    display: flex
-}
-
-.nav-bar__item {
-    width: 25%
-}
-
-.nav-bar-item a {
-    -webkit-align-items: center;
-    align-items: center;
-    background-color: #0094f4;
-    display: -webkit-flex;
-    display: flex;
-    -webkit-flex-wrap: wrap;
-    flex-wrap: wrap;
-    -webkit-justify-content: center;
-    justify-content: center;
-    padding: 8px 0;
-    text-decoration: none
-}
-
-.nav-bar-item.active a {
-    background-color: #0070e2
-}
-
-.nav-bar-item__icon {
-    display: block;
-    height: 20px;
-    width: 20px
-}
-
-.nav-bar-item__icon img {
-    font-size: 10px
-}
-
-.nav-bar-item__title {
-    color: #fff;
-    font-size: 8px;
-    font-weight: 600;
-    line-height: 16px;
-    margin-top: 2px;
-    text-align: center;
-    width: 100%
-}
-=======
-}
-
-.footer__copyright {
-    color: #9a9a9a;
-    font-size: 8px;
-    font-weight: 500;
-    line-height: 16px;
-    padding: 12px 0;
-    text-align: center
-}
->>>>>>> 9908c136
