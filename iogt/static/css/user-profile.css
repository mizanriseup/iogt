
.profile__title {
    display: inline-block;
    line-height: 32px;
<<<<<<< HEAD
    margin-bottom: 20px;
=======
>>>>>>> 9908c136
    width: 100%
}

.profile__title:after {
    clear: both
}

.profile__icon {
    background-color: #0070e2;
    border-radius: 50%;
    color: #fff;
    display: inline-block;
    float: right;
    height: 32px;
    line-height: 32px;
    text-align: center;
    vertical-align: middle;
    width: 32px
}

<<<<<<< HEAD
=======
.profile__btns {
    margin-top: 20px;
}

>>>>>>> 9908c136
.profile__btn {
    margin-bottom: 8px
}

.profile__btn:last-child {
    margin-bottom: 0
}

.profile-form__input {
    margin-bottom: 12px
}

.profile-form__input:last-child {
    margin-bottom: 0
}

.profile-form__btns {
    margin: 20px 0
}

.profile-form__btn {
    margin-bottom: 8px
}

.profile-form__btn:last-child {
    margin-bottom: 0
}

.profile-form__desc {
    color: #9a9a9a
}<|MERGE_RESOLUTION|>--- conflicted
+++ resolved
@@ -2,10 +2,6 @@
 .profile__title {
     display: inline-block;
     line-height: 32px;
-<<<<<<< HEAD
-    margin-bottom: 20px;
-=======
->>>>>>> 9908c136
     width: 100%
 }
 
@@ -26,13 +22,10 @@
     width: 32px
 }
 
-<<<<<<< HEAD
-=======
 .profile__btns {
     margin-top: 20px;
 }
 
->>>>>>> 9908c136
 .profile__btn {
     margin-bottom: 8px
 }
