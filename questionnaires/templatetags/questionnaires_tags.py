from django import template
from django.db.models import Q
from wagtail.core.models import Page
from wagtail.core.models import Site

from home.models import ThemeSettings
from questionnaires.models import Poll
from questionnaires.utils import SkipLogicPaginator

register = template.Library()


@register.inclusion_tag('questionnaires/tags/checkbox.html')
def render_checkbox(field):
    return {'field': field}


@register.inclusion_tag('questionnaires/tags/checkboxes.html')
def render_checkboxes(field):
    return {'field': field}


@register.inclusion_tag("questionnaires/tags/select.html")
def render_select(field, is_multiselect=False):
    return {"field": field, "is_multiselect": is_multiselect}


@register.inclusion_tag('questionnaires/tags/textarea.html')
def render_textarea(field):
    return {'field': field}


@register.inclusion_tag('questionnaires/tags/radios.html')
def render_radios(field):
    return {'field': field}


@register.inclusion_tag('questionnaires/tags/text_field.html')
def render_text_field(field):
    return {'field': field}


@register.inclusion_tag('questionnaires/tags/field_description.html')
def field_description(field):
    return {"field": field}


@register.inclusion_tag('questionnaires/tags/render_fields.html')
def render_field(field):
    return {'field': field}


@register.inclusion_tag('questionnaires/tags/field_counter.html')
def field_counter(form, forloop, form_length, fields_step, questionnaire):
    if form_length != None:
        if form.errors:
            counter = forloop.get("counter")
        else:
            counter = forloop.get("counter") + int(form_length or 0)
    else:
        counter = forloop.get("counter")

    if hasattr(questionnaire, "multi_step") and (questionnaire.multi_step or questionnaire.has_page_breaks):
        total = fields_step.paginator.count
    else:
        total = len(form.fields)

    return {"counter": counter, "total": total}


@register.inclusion_tag('questionnaires/tags/submit_button.html')
def render_submit_button(fields_step, page):
    return {"fields_step": fields_step, "page": page}


@register.inclusion_tag('questionnaires/tags/action_url.html')
def get_action_url(page, self, fields_step, request, form):
    return {"page": page, "self": self, "fields_step": fields_step,
            "request": request, "form": form}


@register.inclusion_tag('questionnaires/tags/questionnaire_template_wrapper.html', takes_context=True)
def render_questionnaire_form(context, page, background_color=None, font_color=None):
    theme_settings = ThemeSettings.for_site(Site.objects.filter(is_default_site=True).first())

    font_color = font_color or theme_settings.section_listing_questionnaire_font_color
    background_color = background_color or theme_settings.section_listing_questionnaire_background_color

    request = context['request']

    form_class = page.get_form_class()

    if isinstance(page, Poll):
        template = 'questionnaires/tags/embedded_poll.html'
        context.update({
            'results': page.get_results(),
            'result_as_percentage': page.result_as_percentage,
        })
    else:
        template = 'questionnaires/tags/embedded_questionnaire.html'
        if hasattr(page, 'multi_step') and page.multi_step and page.get_form_fields():
            paginator = SkipLogicPaginator(page.get_form_fields(), {}, {})
            step = paginator.page(1)
            form_class = page.get_form_class_for_step(step)
            context.update({
                'fields_step': step,
            })

    context.update({
        'template': template,
<<<<<<< HEAD
        'page': page,
        'background_color': background_color,
        'font_color': font_color
=======
        'questionnaire': page,
>>>>>>> 008f84fc
    })

    multiple_submission_filter = (
        Q(session_key=request.session.session_key) if request.user.is_anonymous else Q(user__pk=request.user.pk)
    )
    multiple_submission_check = (
            not page.allow_multiple_submissions
            and page.get_submission_class().objects.filter(multiple_submission_filter,
                                                           page=page).exists()
    )
    anonymous_user_submission_check = request.user.is_anonymous and not page.allow_anonymous_submissions
    if multiple_submission_check or anonymous_user_submission_check:
        context.update({
            'form': None,
        })
        return context

    form = form_class(page=page, user=context['request'].user)

    context.update({
        'form': form,
    })

    return context


@register.filter
def get_item(dictionary, key):
    return dictionary.get(key)


@register.filter
def get_value_from_querydict(querydict, key):
    dictionary = dict(querydict)
    return dictionary.get(key)[0]


@register.simple_tag
def snake_case(text):
    return text.lower().replace(" ", "_").replace("__", "_").replace('?', '')


@register.simple_tag
def subtract(value, arg):
    return int(value) - int(arg)


@register.inclusion_tag('questionnaires/tags/questionnaire_wrapper.html', takes_context=True)
def render_questionnaire_wrapper(context, page, direct_display=False, background_color=None, font_color=None):
    context.update({
        'questionnaire': page,
        'direct_display': direct_display,
        'background_color': background_color,
        'font_color': font_color,
    })
    return context


@register.simple_tag
def get_answer_options(field, field_option, fields_info):
    label = field_option.choice_label
    correct_answers = fields_info.get(field.name, {}).get('correct_answer_list', [])
    is_selected = field_option.data.get('selected', False)
    rv = ''
    if is_selected and label in correct_answers:
        rv = {
            'class': 'success',
            'aria_label': 'Checkbox with tick, indicating correct and selected',
        }
    elif is_selected and label not in correct_answers:
        rv = {
            'class': 'error',
            'aria_label': 'Checkbox with X, indicating incorrect and selected',
        }
    elif not is_selected and label in correct_answers:
        rv = {
            'class': 'clear-tick',
            'aria_label': 'Checkbox with tick, indicating correct but not selected',
        }
    elif not is_selected and label not in correct_answers:
        rv = {
            'class': 'clear-cross',
            'aria_label': 'Checkbox with X, indicating incorrect and not selected',
        }

    return rv<|MERGE_RESOLUTION|>--- conflicted
+++ resolved
@@ -108,13 +108,7 @@
 
     context.update({
         'template': template,
-<<<<<<< HEAD
-        'page': page,
-        'background_color': background_color,
-        'font_color': font_color
-=======
         'questionnaire': page,
->>>>>>> 008f84fc
     })
 
     multiple_submission_filter = (
