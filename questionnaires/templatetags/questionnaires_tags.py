from django import template

register = template.Library()


@register.inclusion_tag('questionnaires/tags/surveys_list.html')
def render_surveys_list(surveys):
    return {'surveys': surveys}


@register.inclusion_tag('questionnaires/tags/polls_list.html')
def render_polls_list(polls):
    return {'polls': polls}


<<<<<<< HEAD
=======
@register.inclusion_tag('questionnaires/tags/quizzes_list.html')
def render_quizzes_list(quizzes):
    return {'quizzes': quizzes}


>>>>>>> a5e9784f
@register.filter
def get_item(dictionary, key):
    return dictionary.get(key)<|MERGE_RESOLUTION|>--- conflicted
+++ resolved
@@ -13,14 +13,11 @@
     return {'polls': polls}
 
 
-<<<<<<< HEAD
-=======
 @register.inclusion_tag('questionnaires/tags/quizzes_list.html')
 def render_quizzes_list(quizzes):
     return {'quizzes': quizzes}
 
 
->>>>>>> a5e9784f
 @register.filter
 def get_item(dictionary, key):
     return dictionary.get(key)