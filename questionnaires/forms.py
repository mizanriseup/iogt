from collections import defaultdict

from django.core.exceptions import ValidationError
from django import forms
from django.forms.utils import ErrorList
from django.utils.translation import gettext_lazy as _

from wagtail.admin.forms import WagtailAdminPageForm
from wagtail.contrib.forms.forms import FormBuilder

from questionnaires.blocks import VALID_SKIP_SELECTORS, SkipState, VALID_SKIP_LOGIC


class CustomFormBuilder(FormBuilder):
    def create_positivenumber_field(self, field, options):
        options.update({
            'min_value': 0,
        })

        return forms.IntegerField(**options)

    def create_dropdown_field(self, field, options):
        options['choices'] = map(
            lambda x: (x.strip(), x.strip()),
            field.choices.split('|')
        )
        return forms.ChoiceField(**options)

    def create_multiselect_field(self, field, options):
        options['choices'] = map(
            lambda x: (x.strip(), x.strip()),
            field.choices.split('|')
        )
        return forms.MultipleChoiceField(**options)

    def create_radio_field(self, field, options):
        options['choices'] = map(
            lambda x: (x.strip(), x.strip()),
            field.choices.split('|')
        )
        return forms.ChoiceField(widget=forms.RadioSelect, **options)

    def create_checkboxes_field(self, field, options):
        options['choices'] = [(x.strip(), x.strip()) for x in field.choices.split('|')]
        options['initial'] = [x.strip() for x in field.default_value.split('|')]
        return forms.MultipleChoiceField(
            widget=forms.CheckboxSelectMultiple, **options
        )


class SurveyForm(WagtailAdminPageForm):
    form_field_name = 'survey_form_fields'
    _clean_errors = None

    def clean(self):
        cleaned_data = super().clean()

        question_data = {}
        for form in self.formsets[self.form_field_name]:
            form.is_valid()
            question_data[form.cleaned_data['ORDER']] = form

        for i, form in question_data.items():
            self._clean_errors = {}
            if form.is_valid():
                data = form.cleaned_data
                if self.data.get('multi_step', 'off') == 'off' and data['page_break']:
                    self.add_form_field_error(
                        'page_break',
                        _('Page break is only allowed with multi-step enabled.'),
                    )
                if data['field_type'] == 'checkbox':
                    if len(data['skip_logic']) != 2:
                        self.add_form_field_error(
                            'field_type',
                            _('Checkbox type questions must have 2 Answer '
                              'Options: a on and off'),
                        )
                elif data['field_type'] in VALID_SKIP_LOGIC:
                    for j, logic in enumerate(data['skip_logic']):
                        if not logic.value['choice']:
                            self.add_stream_field_error(
                                j,
                                'choice',
                                _('This field is required.'),
                            )
                        if logic.value['skip_logic'] == SkipState.QUESTION and logic.value['question']:
                            last_question_number = logic.value['question']
                            msg = _(f'Skip to question {question_data[last_question_number].cleaned_data["label"]} '
                                    f'with in-between required questions isn\'t allowed.')
                        elif logic.value['skip_logic'] == SkipState.END:
                            last_question_number = len(question_data)
                            msg = _(f'Skip to end of survey with in-between required questions isn\'t allowed.')
                        else:
                            continue
                        for k in range(i + 1, last_question_number + 1):
                            skip_to_question = question_data[k].cleaned_data
                            if skip_to_question['required']:
                                self.add_stream_field_error(j, 'question', msg)
                                break
                if data['field_type'] in ["checkbox", "checkboxes"]:
                    for i, logic in enumerate(data['skip_logic']):
                        if logic.value['skip_logic'] != SkipState.NEXT:
                            self.add_stream_field_error(
                                i,
                                'skip_logic',
                                _(f'Skipping to {logic.value["skip_logic"]} not allowed for checkbox and checkboxes.'),
                            )
                if self.clean_errors:
                    form._errors = self.clean_errors

        return cleaned_data

    def save(self, commit):
        # Tidy up the skip logic when field cant have skip logic
        for form in self.formsets[self.form_field_name]:
            field_type = form.instance.field_type
            # Copy choices values from skip logic to main choices property
            if field_type in VALID_SKIP_SELECTORS:
                choices_values = []
                for skip_logic in form.instance.skip_logic:
                    choices_values.append(skip_logic.value['choice'])
                form.instance.choices = "|".join(choices_values)

            if field_type not in VALID_SKIP_SELECTORS:
                if field_type != 'checkboxes':
                    form.instance.skip_logic = []
                else:
                    for skip_logic in form.instance.skip_logic:
                        skip_logic.value['skip_logic'] = SkipState.NEXT
                        skip_logic.value['question'] = None
            elif field_type == 'checkbox':
                for skip_logic in form.instance.skip_logic:
                    skip_logic.value['choice'] = ''

        return super().save(commit)

    def add_stream_field_error(self, position, field, message):
        if position not in self._clean_errors:
            self._clean_errors[position] = defaultdict(list)
        self._clean_errors[position][field].append(message)

    @property
    def clean_errors(self):
        if self._clean_errors.keys():
            params = {
                key: ErrorList(
                    [ValidationError('Error in form', params=value)]
                )
                for key, value in self._clean_errors.items()
                if isinstance(key, int)
            }
            errors = {
                key: ValidationError(value)
                for key, value in self._clean_errors.items()
                if isinstance(key, str)
            }
            errors.update({
                'skip_logic': ErrorList([ValidationError(
                    'Skip Logic Error',
                    params=params,
                )])
            })
            return errors

    def add_form_field_error(self, field, message):
        if field not in self._clean_errors:
            self._clean_errors[field] = list()
        self._clean_errors[field].append(message)


class QuizForm(WagtailAdminPageForm):
    form_field_name = 'quiz_form_fields'
    _clean_errors = None

    def clean(self):
        cleaned_data = super().clean()

        question_data = {}
        for form in self.formsets[self.form_field_name]:
            form.is_valid()
            question_data[form.cleaned_data['ORDER']] = form

        for i, form in question_data.items():
            self._clean_errors = {}
            if form.is_valid():
                data = form.cleaned_data
                if self.data.get('multi_step', 'off') == 'off' and data['page_break']:
                    self.add_form_field_error(
                        'page_break',
                        _('Page break is only allowed with multi-step enabled.'),
                    )
                if self.clean_errors:
                    form._errors = self.clean_errors

        return cleaned_data

<<<<<<< HEAD
=======
    def save(self, commit):
        # Tidy up the skip logic when field cant have skip logic
        for form in self.formsets[self.form_field_name]:
            field_type = form.instance.field_type
            # Copy choices values from skip logic to main choices property
            if field_type in VALID_SKIP_SELECTORS:
                choices_values = []
                for skip_logic in form.instance.skip_logic:
                    choices_values.append(skip_logic.value['choice'])
                form.instance.choices = "|".join(choices_values)

            if field_type not in VALID_SKIP_SELECTORS:
                if field_type != 'checkboxes':
                    form.instance.skip_logic = []
                else:
                    for skip_logic in form.instance.skip_logic:
                        skip_logic.value['skip_logic'] = SkipState.NEXT
                        skip_logic.value['question'] = None
            elif field_type == 'checkbox':
                for skip_logic in form.instance.skip_logic:
                    skip_logic.value['choice'] = ''

        return super().save(commit)

    def add_stream_field_error(self, position, field, message):
        if position not in self._clean_errors:
            self._clean_errors[position] = defaultdict(list)
        self._clean_errors[position][field].append(message)

>>>>>>> 34e7350d
    @property
    def clean_errors(self):
        if self._clean_errors.keys():
            params = {
                key: ErrorList(
                    [ValidationError('Error in form', params=value)]
                )
                for key, value in self._clean_errors.items()
                if isinstance(key, int)
            }
            errors = {
                key: ValidationError(value)
                for key, value in self._clean_errors.items()
                if isinstance(key, str)
            }
            errors.update({
                'skip_logic': ErrorList([ValidationError(
                    'Skip Logic Error',
                    params=params,
                )])
            })
            return errors

    def add_form_field_error(self, field, message):
        if field not in self._clean_errors:
            self._clean_errors[field] = list()
        self._clean_errors[field].append(message)<|MERGE_RESOLUTION|>--- conflicted
+++ resolved
@@ -195,38 +195,6 @@
 
         return cleaned_data
 
-<<<<<<< HEAD
-=======
-    def save(self, commit):
-        # Tidy up the skip logic when field cant have skip logic
-        for form in self.formsets[self.form_field_name]:
-            field_type = form.instance.field_type
-            # Copy choices values from skip logic to main choices property
-            if field_type in VALID_SKIP_SELECTORS:
-                choices_values = []
-                for skip_logic in form.instance.skip_logic:
-                    choices_values.append(skip_logic.value['choice'])
-                form.instance.choices = "|".join(choices_values)
-
-            if field_type not in VALID_SKIP_SELECTORS:
-                if field_type != 'checkboxes':
-                    form.instance.skip_logic = []
-                else:
-                    for skip_logic in form.instance.skip_logic:
-                        skip_logic.value['skip_logic'] = SkipState.NEXT
-                        skip_logic.value['question'] = None
-            elif field_type == 'checkbox':
-                for skip_logic in form.instance.skip_logic:
-                    skip_logic.value['choice'] = ''
-
-        return super().save(commit)
-
-    def add_stream_field_error(self, position, field, message):
-        if position not in self._clean_errors:
-            self._clean_errors[position] = defaultdict(list)
-        self._clean_errors[position][field].append(message)
-
->>>>>>> 34e7350d
     @property
     def clean_errors(self):
         if self._clean_errors.keys():
