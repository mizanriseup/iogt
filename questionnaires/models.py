--- conflicted
+++ resolved
@@ -588,15 +588,9 @@
             'Inserts a page break which puts the next question onto a new page'
         )
     )
-<<<<<<< HEAD
-    correct_answer = models.CharField(
-        verbose_name=_('correct_answer'), max_length=256,
-        help_text=_('The correct answer/choice(s). For checkboxes: a pipe (|) separated list of choices. '
-=======
     correct_answer = models.TextField(
         verbose_name=_('correct_answer'),
         help_text=_('The correct answer/choice(s). Pipe (|) separated list of choices. '
->>>>>>> 9e9ce2b6
                     'For checkbox: Either "true" or "false".'))
     feedback = models.CharField(verbose_name=_('Feedback'),
                                 max_length=255,
