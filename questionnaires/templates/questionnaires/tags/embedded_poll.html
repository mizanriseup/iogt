--- conflicted
+++ resolved
@@ -29,11 +29,7 @@
                     </div>
                 {% endfor %}
                 {% include 'questionnaires/tags/terms_and_conditions.html' with questionnaire=questionnaire %}
-<<<<<<< HEAD
-                <div class="survey-page__btns">
-=======
                 <div class="{{ questionnaire.get_type }}-page__btns">
->>>>>>> 948072d1
                     {% render_submit_button fields_step questionnaire %}
                 </div>
             </form>
