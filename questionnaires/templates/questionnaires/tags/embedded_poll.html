--- conflicted
+++ resolved
@@ -28,11 +28,7 @@
                             {% render_field field %}
                         </div>
                     {% endfor %}
-<<<<<<< HEAD
                 {% include 'questionnaires/tags/terms_and_conditions.html' with questionnaire=questionnaire %}
-=======
-                {% include 'questionnaires/tags/terms_and_conditions.html' with page=questionnaire %}
->>>>>>> 7f93c67e
                 <button type="submit" class="cust-btn cust-btn--dark polls-widget__submit">
                     <span>{{ questionnaire.submit_button_text }}</span>
                 </button>
