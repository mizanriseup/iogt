{% extends "base.html" %}
{% load questionnaires_tags %}
{% load static wagtailcore_tags i18n %}

{% block title %}{% trans page.title %}{% endblock %}

{% block extra_css %}
    <link rel="stylesheet" type="text/css" href="{% static 'css/survey.css' %}">
{% endblock %}

{% block content %}
    <div class="survey-page">
<<<<<<< HEAD
        <div class="container btn-back-container">
            <a href="#" class="btn-back">
                <figure class="btn-back__icon">
                    <svg width="8" height="14" viewBox="0 0 8 14" fill="none"
                         xmlns="http://www.w3.org/2000/svg">
                        <path d="M7 13L1 7.0005L7 1" stroke="#303030"
                              stroke-width="1.5"
                              stroke-linecap="round"
                              stroke-linejoin="round"></path>
                    </svg>
                </figure>
                <span class="btn-back__title">{% trans "BACK" %}</span>
            </a>
        </div>
=======
        {% include 'back_button.html' with back_url=back_url %}
>>>>>>> a53b3567
        <div class="container">
            <h1 class="title survey-page__title">{% trans page.title %}</h1>
            {% if page.description %}
                <p>{% trans page.description %}</p>{% endif %}
            <form action="{% pageurl page %}{% if self.multi_step or self.has_page_breaks %}?p={{ fields_step.number|add:"1" }}&back_url={{ request.path }}{% else %}?back_url={{ request.path }}{% endif %}"
                  method="POST" class="survey-page__content">
                {% csrf_token %}
                <div class="survey-page__content">
                    {% for field in form %}
                        <div class="quest-item">
                            <div class="quest-item__header">
                                <p class="quest-item__number">{{ forloop.counter }}
                                    of {{ fields_step.paginator.count|add:"1" }}
                                    questions</p>
                                <p class="quest-item__step-desc">
                                    <span>
                                        {% if field.field.widget.input_type  == "radio" or "select" in field.field.widget.template_name %}
                                            Select one
                                        {% elif  field.field.widget.input_type  == "checkbox" %}
                                            Check all that apply
                                        {% else %}
                                            Optional
                                        {% endif %}
                                    </span>
                                </p>
                            </div>
                            <div class="quest-item__desc">
                                <p>{{ field.label }}</p>
                            </div>
                            {% if field.field.widget.input_type == "radio" %}
                                {% render_radios field %}
                            {% elif field.field.widget.input_type == "checkbox" %}
                                {% render_checkboxes field %}
                            {% elif "textar" in field.field.widget.template_name %}
                                {% render_textarea field %}
                            {% elif field.field.widget.input_type == "text" %}
                                {% render_text_field field %}
                            {% elif "/select" in field.field.widget.template_name %}
                                {% render_select field %}
                            {% endif %}
                        </div>
                    {% endfor %}
                </div>
                <div class="survey-page__btns">
                    <button type="submit"
                            class="cust-btn cust-btn--dark survey-page__btn">
                        <span>{% if fields_step.paginator.num_pages == fields_step.number %}
                            {% trans page.submit_button_text %}{% else %}
                            {% trans "Next step" %}{% endif %}</span>
                    </button>
                    <a href="/"
                       class="cust-btn cust-btn--clear survey-page__btn"><span>{% trans "Go to homepage" %}</span></a>
                </div>
            </form>
        </div>
    </div>
{% endblock content %}<|MERGE_RESOLUTION|>--- conflicted
+++ resolved
@@ -10,24 +10,7 @@
 
 {% block content %}
     <div class="survey-page">
-<<<<<<< HEAD
-        <div class="container btn-back-container">
-            <a href="#" class="btn-back">
-                <figure class="btn-back__icon">
-                    <svg width="8" height="14" viewBox="0 0 8 14" fill="none"
-                         xmlns="http://www.w3.org/2000/svg">
-                        <path d="M7 13L1 7.0005L7 1" stroke="#303030"
-                              stroke-width="1.5"
-                              stroke-linecap="round"
-                              stroke-linejoin="round"></path>
-                    </svg>
-                </figure>
-                <span class="btn-back__title">{% trans "BACK" %}</span>
-            </a>
-        </div>
-=======
         {% include 'back_button.html' with back_url=back_url %}
->>>>>>> a53b3567
         <div class="container">
             <h1 class="title survey-page__title">{% trans page.title %}</h1>
             {% if page.description %}
