from urllib.parse import urlencode, parse_qs, urlparse

from django import template
from django.conf import settings
from django.urls import reverse
from google_analytics import CAMPAIGN_TRACKING_PARAMS

import iogt.iogt_globals as globals_


register = template.Library()


@register.inclusion_tag('generic_components/primary_button.html')
def primary_button(title, extra_classnames='', href=None, icon_path=None, icon=None, font_color=None,
                   background_color=None):
    theme_settings = globals_.theme_settings

    font_color = font_color or theme_settings.primary_button_font_color
    background_color = background_color or theme_settings.primary_button_background_color

    return {
        'title': title,
        'href': href,
        'icon_path': icon_path,
        'icon': icon,
        'font_color': font_color,
        'background_color': background_color,
        'extra_classnames': extra_classnames,
    }


@register.inclusion_tag('generic_components/article_card.html', takes_context=True)
def render_article_card(context, page, is_first_content=False, display_section_title=False, background_color=None, font_color=None):
    theme_settings = globals_.theme_settings

    font_color = font_color or theme_settings.article_card_font_color
    background_color = background_color or theme_settings.article_card_background_color

    context.update({
        'article': page,
        'is_first_content': is_first_content,
        'display_section_title': display_section_title,
        'background_color': background_color,
        'font_color': font_color
    })
    return context


@register.inclusion_tag('generic_components/section_card.html', takes_context=True)
def render_section_card(context, page, is_first_content=False, background_color=None, font_color=None):
    theme_settings = globals_.theme_settings

    font_color = font_color or theme_settings.section_card_font_color
    background_color = background_color or theme_settings.section_card_background_color

    context.update({
        'section': page,
        'is_first_content': is_first_content,
        'background_color': background_color,
        'font_color': font_color
    })
    return context


@register.inclusion_tag('generic_components/questionnaire_card.html', takes_context=True)
def render_questionnaire_card(context, page, background_color=None, font_color=None):
    theme_settings = globals_.theme_settings

    font_color = font_color or theme_settings.section_listing_questionnaire_font_color
    background_color = background_color or theme_settings.section_listing_questionnaire_background_color

    context.update({
        'questionnaire': page,
        'background_color': background_color,
        'font_color': font_color
    })
    return context


@register.simple_tag
def language_picker_style():
    theme_settings = globals_.theme_settings
    return f"color:{theme_settings.language_picker_font_color};background-color:" \
           f"{theme_settings.language_picker_background_color}"


@register.simple_tag
def site_version():
    return settings.SITE_VERSION


@register.simple_tag(takes_context=True)
def google_analytics(context, tracking_code=None, debug=False):
    if not tracking_code:
        try:
            assert settings.GOOGLE_ANALYTICS['google_analytics_id']
        except KeyError:
            return ''
    # attempt get the request from the context
    request = context.get('request', None)
    if request is None:
        raise RuntimeError("Request context required")
    # intialise the parameters collection
    params = {}
    # collect the campaign tracking parameters from the request
<<<<<<< HEAD
    for param in CAMPAIGN_TRACKING_PARAMS:
=======
    for param in CAMPAIGN_TRACKING_PARAMS.values():
>>>>>>> f85fa397
        value = request.GET.get(param, None)
        if value:
            params[param] = value
    # pass on the referer if present
    referer = request.META.get('HTTP_REFERER', None)
    if referer:
        params['r'] = referer
    # remove collected parameters from the path and pass it on
    path = request.get_full_path()
    parsed_url = urlparse(path)
    query = parse_qs(parsed_url.query, keep_blank_values=True)
    for param in params:
        if param in query:
            del query[param]
<<<<<<< HEAD
    query = urlencode(query)
=======
    query = urlencode(query, doseq=True)
>>>>>>> f85fa397
    new_url = parsed_url._replace(query=query)
    params['p'] = new_url.geturl()
    params['tracking_code'] = tracking_code or settings.GOOGLE_ANALYTICS[
        'google_analytics_id']
    # append the debug parameter if requested
    if debug:
        params['utmdebug'] = 1
    # build and return the url
    url = reverse('google-analytics')
    if params:
        url += '?&' + urlencode(params)
    return url<|MERGE_RESOLUTION|>--- conflicted
+++ resolved
@@ -104,11 +104,7 @@
     # intialise the parameters collection
     params = {}
     # collect the campaign tracking parameters from the request
-<<<<<<< HEAD
-    for param in CAMPAIGN_TRACKING_PARAMS:
-=======
     for param in CAMPAIGN_TRACKING_PARAMS.values():
->>>>>>> f85fa397
         value = request.GET.get(param, None)
         if value:
             params[param] = value
@@ -123,11 +119,7 @@
     for param in params:
         if param in query:
             del query[param]
-<<<<<<< HEAD
-    query = urlencode(query)
-=======
     query = urlencode(query, doseq=True)
->>>>>>> f85fa397
     new_url = parsed_url._replace(query=query)
     params['p'] = new_url.geturl()
     params['tracking_code'] = tracking_code or settings.GOOGLE_ANALYTICS[
