from datetime import datetime, timezone
from io import BytesIO

import requests
from django.contrib.auth import get_user_model
from django.core import management
from django.core.files.images import ImageFile
from django.core.management.base import BaseCommand
from wagtail.core.rich_text import RichText
from wagtail.images.models import Image

import home.models as models

User = get_user_model()


class Command(BaseCommand):

    def clear(self):
        models.BannerPage.objects.all().delete()
        models.BannerIndexPage.objects.all().delete()
        models.Article.objects.all().delete()
        models.Section.objects.all().delete()
        models.SectionIndexPage.objects.all().delete()
        Image.objects.all().delete()

    def create_image(self):
        response = requests.get('https://via.placeholder.com/729x576.png?text=Youth')

        title = 'youth_banner.jpg'
        image_file = ImageFile(BytesIO(response.content), name=title)

        return Image.objects.create(title=title, file=image_file)

    def create(self, owner, home):
        article = models.Article(
            title='Do you know the person adding you?',
            body=[('paragraph',
                   RichText('Someone sent me a friend request - but I don’t know this person, what should I do?'))],
            owner=owner,
            first_published_at=datetime.now(timezone.utc)
        )
        internet_safety = models.Section(
            title='Internet Safety',
            show_in_menus=True,
        )
        youth = models.Section(
            title='Youth',
            show_in_menus=True,
            color='1CABE2'
        )
        section_index_page = models.SectionIndexPage(title='Sections')
        
        home.add_child(instance=section_index_page)
        section_index_page.add_child(instance=youth)
        youth.add_child(instance=internet_safety)
        internet_safety.add_child(instance=article)

        models.FeaturedContent.objects.create(source=home, content=youth)

        banner_index_page = models.BannerIndexPage(title='Banners')
        home.add_child(instance=banner_index_page)

        image = self.create_image()

        banner_page = models.BannerPage(title='Youth', banner_image=image, banner_link_page=youth)
        banner_index_page.add_child(instance=banner_page)

        models.HomePageBanner.objects.create(source=home, banner_page=banner_page)

<<<<<<< HEAD
        # Create RapidPro Bot User
        management.call_command('sync_rapidpro_bot_user')
=======
        footer_index_page = models.FooterIndexPage(title='Footers')
        home.add_child(instance=footer_index_page)

        footer = models.FooterPage(
            title='Footer1?',
            body=[('paragraph',
                   RichText('Footer1 paragraph1'))],
            owner=owner,
            first_published_at=datetime.now(timezone.utc)
        )
        footer_index_page.add_child(instance=footer)
>>>>>>> 77b322fd

    def handle(self, *args, **options):
        self.clear()
        self.stdout.write('Existing site structure cleared')

        owner = User.objects.first()
        home = models.HomePage.objects.first()
        if home:
            self.stdout.write(f"Home page found, title={home.title}")
            self.create(owner, home)
        else:
            self.stdout.write('No home page found. Quitting.')

        management.call_command('create_default_site')<|MERGE_RESOLUTION|>--- conflicted
+++ resolved
@@ -68,10 +68,9 @@
 
         models.HomePageBanner.objects.create(source=home, banner_page=banner_page)
 
-<<<<<<< HEAD
         # Create RapidPro Bot User
         management.call_command('sync_rapidpro_bot_user')
-=======
+        
         footer_index_page = models.FooterIndexPage(title='Footers')
         home.add_child(instance=footer_index_page)
 
@@ -83,7 +82,6 @@
             first_published_at=datetime.now(timezone.utc)
         )
         footer_index_page.add_child(instance=footer)
->>>>>>> 77b322fd
 
     def handle(self, *args, **options):
         self.clear()
