--- conflicted
+++ resolved
@@ -55,7 +55,6 @@
         icon = 'site'
 
 
-<<<<<<< HEAD
 class EmbeddedQuestionnaireChooserBlock(blocks.PageChooserBlock):
 
     def render_basic(self, value, context=None):
@@ -67,11 +66,10 @@
 
     class Meta:
         icon = 'form'
-=======
+
 class PageButtonBlock(blocks.StructBlock):
     page = blocks.PageChooserBlock()
     text = blocks.CharBlock(required=False, max_length=255)
 
     class Meta:
-        template = 'blocks/page_button.html'
->>>>>>> 1071b104
+        template = 'blocks/page_button.html'