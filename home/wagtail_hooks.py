--- conflicted
+++ resolved
@@ -100,7 +100,6 @@
     return format_html('<link rel="stylesheet" href="{}">', static('css/global/admin.css'))
 
 
-<<<<<<< HEAD
 @hooks.register('insert_global_admin_js', order=100)
 def global_admin_js():
     return format_html(
@@ -108,8 +107,7 @@
         static("js/global/admin.js")
     )
 
-=======
->>>>>>> 2458f75c
+
 Redirect._meta.get_field("old_path").help_text = _(
     'A relative path to redirect from e.g. /en/youth. '
     'See https://docs.wagtail.io/en/stable/editor_manual/managing_redirects.html for more details')
