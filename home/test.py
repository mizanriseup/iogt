<<<<<<< HEAD
from urllib.parse import unquote, parse_qs
=======
from urllib.parse import parse_qs
>>>>>>> f85fa397

from django.conf import settings
from django.db.utils import IntegrityError
from django.template import Context
from django.test import TestCase, RequestFactory
from django.urls import reverse
from rest_framework import status
from wagtail.core.models import PageViewRestriction, Site
from unittest.mock import patch

from home.models import SVGToPNGMap
from home.templatetags.generic_components import google_analytics
from iogt_users.factories import UserFactory, GroupFactory
from home.factories import ArticleFactory, HomePageFactory
from wagtail_factories import SiteFactory


class PageViewGroupPermissionTests(TestCase):
    def setUp(self):
        self.user = UserFactory()

        Site.objects.all().delete()
        self.site = SiteFactory(site_name='IoGT', port=8000, is_default_site=True)
        self.home_page = HomePageFactory(parent=self.site.root_page)

        self.group_restricted_article = ArticleFactory(parent=self.home_page)
        view_restriction = PageViewRestriction.objects.create(
            page=self.group_restricted_article, restriction_type=PageViewRestriction.GROUPS)

        self.allowed_group = GroupFactory(name='Allowed group')
        view_restriction.groups.add(self.allowed_group)

    def test_group_limited_article_without_login_redirects_to_login_page(self):
        response = self.client.get(self.group_restricted_article.url)
        self.assertEqual(response.status_code, status.HTTP_302_FOUND)
        self.assertEqual(
            f'{reverse("account_login")}?next={self.group_restricted_article.url}', response.url)

    def test_group_limited_article_without_group_returns_403(self):
        self.client.login(username=self.user.username, password='test@123')
        response = self.client.get(self.group_restricted_article.url)
        self.assertEqual(response.status_code, status.HTTP_403_FORBIDDEN)

    def test_group_limited_article_with_group_user_returns_200(self):
        self.user.groups.add(self.allowed_group)
        self.client.login(username=self.user.username, password='test@123')
        response = self.client.get(self.group_restricted_article.url)
        self.assertEqual(response.status_code, status.HTTP_200_OK)


class SVGToPNGMapTests(TestCase):

    def setUp(self) -> None:
        self.svg_path = 'static/icons/search.svg'

    def test_create_png_if_not_found(self):
        png = SVGToPNGMap.get_png_image(self.svg_path)
        expected_path_regex = ''.join([
            settings.MEDIA_ROOT,
            r"/svg-to-png-maps/svg-to-png.*\.png"
        ])
        self.assertRegex(png.path, expected_path_regex)
        self.assertGreater(png.size, 0)

        png_2 = SVGToPNGMap.get_png_image(self.svg_path)
        self.assertEquals(png, png_2)

    def test_ignore_duplicates(self):
        png = SVGToPNGMap.get_png_image(self.svg_path)
        duplicate = {
            'svg_path': self.svg_path,
            'fill_color': None,
            'stroke_color': None,
            'png_image_file': png
        }
        SVGToPNGMap.objects.create(**duplicate)
        SVGToPNGMap.objects.create(**duplicate)
        count = SVGToPNGMap.objects.filter(
            svg_path=self.svg_path,
            fill_color=None,
            stroke_color=None
        ).count()
        self.assertEquals(count, 2)
        png_2 = SVGToPNGMap.get_png_image(self.svg_path, None, None)
        self.assertEquals(png, png_2)

    @patch.object(SVGToPNGMap, 'create')
    def test_get_png_must_not_fail(self, create):
            create.side_effect = Exception('boom')
            png = SVGToPNGMap.get_png_image(self.svg_path)
            self.assertIsNone(png)

    def test_uniqueness_unspecified_stroke_and_fill(self):
        SVGToPNGMap.create(self.svg_path)
        with self.assertRaises(IntegrityError):
            SVGToPNGMap.create(self.svg_path)

    def test_uniqueness_no_stroke_and_fill(self):
        SVGToPNGMap.create(self.svg_path, None, None)
        with self.assertRaises(IntegrityError):
            SVGToPNGMap.create(self.svg_path, None, None)

    def test_uniqueness_fill_no_stroke(self):
        SVGToPNGMap.create(
            self.svg_path,
            fill_color='#a1b2c3',
            stroke_color=None
        )
        with self.assertRaises(IntegrityError):
            SVGToPNGMap.create(
                self.svg_path,
                fill_color='#a1b2c3',
                stroke_color=None
            )

    def test_uniqueness_stroke_no_fill(self):
        SVGToPNGMap.create(self.svg_path, fill_color=None, stroke_color='#fff')
        with self.assertRaises(IntegrityError):
            SVGToPNGMap.create(
                self.svg_path,
                fill_color=None,
                stroke_color='#fff'
            )

    def test_uniqueness_stroke_and_fill(self):
        SVGToPNGMap.create(
            self.svg_path,
            fill_color='#555',
            stroke_color='#666'
        )
        with self.assertRaises(IntegrityError):
            SVGToPNGMap.create(
                self.svg_path,
                fill_color='#555',
                stroke_color='#666'
            )


class GoogleAnalyticsTagsTestCase(TestCase):
    def setUp(self):
        self.request_factory = RequestFactory()

    def test_query_param_without_value(self):
        request = self.request_factory.get('/en/?test')
        context = Context({'request': request})

        rendered_template = google_analytics(context, tracking_code='my-code')

<<<<<<< HEAD
        self.assertIn("/en/?test=['']", unquote(parse_qs(rendered_template)['p'][0]))
=======
        parsed_qs = parse_qs(rendered_template)
        self.assertEqual(parsed_qs['tracking_code'][0], "my-code")
        self.assertEqual(parsed_qs['p'][0], "/en/?test=")
>>>>>>> f85fa397

    def test_query_param_with_value(self):
        request = self.request_factory.get('/en/?test=abc')
        context = Context({'request': request})

        rendered_template = google_analytics(context, tracking_code='my-code')

<<<<<<< HEAD
        self.assertIn("/en/?test=['abc']", unquote(parse_qs(rendered_template)['p'][0]))
=======
        parsed_qs = parse_qs(rendered_template)
        self.assertEqual(parsed_qs['tracking_code'][0], "my-code")
        self.assertEqual(parsed_qs['p'][0], "/en/?test=abc")

    def test_query_param_with_multiple_values_with_same_key(self):
        request = self.request_factory.get('/en/?test=abc&test=xyz')
        context = Context({'request': request})

        rendered_template = google_analytics(context, tracking_code='my-code')

        parsed_qs = parse_qs(rendered_template)
        self.assertEqual(parsed_qs['tracking_code'][0], "my-code")
        self.assertEqual(parsed_qs['p'][0], "/en/?test=abc&test=xyz")

    def test_query_param_with_utm(self):
        request = self.request_factory.get(
            '/en/?utm_content=content&utm_term=term&utm_source=source&utm_medium=medium&utm_campaign=campaign')
        context = Context({'request': request})

        rendered_template = google_analytics(context, tracking_code='my-code')

        parsed_qs = parse_qs(rendered_template)
        self.assertEqual(parsed_qs['tracking_code'][0], "my-code")
        self.assertEqual(parsed_qs['p'][0], "/en/")
        self.assertEqual(parsed_qs['utm_content'][0], "content")
        self.assertEqual(parsed_qs['utm_term'][0], "term")
        self.assertEqual(parsed_qs['utm_source'][0], "source")
        self.assertEqual(parsed_qs['utm_medium'][0], "medium")
        self.assertEqual(parsed_qs['utm_campaign'][0], "campaign")
>>>>>>> f85fa397
<|MERGE_RESOLUTION|>--- conflicted
+++ resolved
@@ -1,8 +1,4 @@
-<<<<<<< HEAD
-from urllib.parse import unquote, parse_qs
-=======
 from urllib.parse import parse_qs
->>>>>>> f85fa397
 
 from django.conf import settings
 from django.db.utils import IntegrityError
@@ -151,13 +147,9 @@
 
         rendered_template = google_analytics(context, tracking_code='my-code')
 
-<<<<<<< HEAD
-        self.assertIn("/en/?test=['']", unquote(parse_qs(rendered_template)['p'][0]))
-=======
         parsed_qs = parse_qs(rendered_template)
         self.assertEqual(parsed_qs['tracking_code'][0], "my-code")
         self.assertEqual(parsed_qs['p'][0], "/en/?test=")
->>>>>>> f85fa397
 
     def test_query_param_with_value(self):
         request = self.request_factory.get('/en/?test=abc')
@@ -165,9 +157,6 @@
 
         rendered_template = google_analytics(context, tracking_code='my-code')
 
-<<<<<<< HEAD
-        self.assertIn("/en/?test=['abc']", unquote(parse_qs(rendered_template)['p'][0]))
-=======
         parsed_qs = parse_qs(rendered_template)
         self.assertEqual(parsed_qs['tracking_code'][0], "my-code")
         self.assertEqual(parsed_qs['p'][0], "/en/?test=abc")
@@ -196,5 +185,4 @@
         self.assertEqual(parsed_qs['utm_term'][0], "term")
         self.assertEqual(parsed_qs['utm_source'][0], "source")
         self.assertEqual(parsed_qs['utm_medium'][0], "medium")
-        self.assertEqual(parsed_qs['utm_campaign'][0], "campaign")
->>>>>>> f85fa397
+        self.assertEqual(parsed_qs['utm_campaign'][0], "campaign")