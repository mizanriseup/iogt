--- conflicted
+++ resolved
@@ -44,17 +44,10 @@
 from comments.models import CommentableMixin
 from iogt.views import check_user_session
 from questionnaires.models import Survey, Poll, Quiz
-<<<<<<< HEAD
 from .blocks import (MediaBlock, SocialMediaLinkBlock,
                      SocialMediaShareButtonBlock,
-                     EmbeddedQuestionnaireChooserBlock,
+                     EmbeddedPollBlock, EmbeddedSurveyBlock, EmbeddedQuizBlock,
                      PageButtonBlock, ArticleChooserBlock, NumberedListBlock)
-=======
-from .blocks import (
-    MediaBlock, SocialMediaLinkBlock, SocialMediaShareButtonBlock, PageButtonBlock, ArticleChooserBlock,
-    EmbeddedPollBlock, EmbeddedSurveyBlock, EmbeddedQuizBlock,
-)
->>>>>>> 0677205d
 from .forms import SectionPageForm
 from .mixins import PageUtilsMixin, TitleIconMixin
 from .utils.image import convert_svg_to_png_bytes
