--- conflicted
+++ resolved
@@ -108,13 +108,10 @@
         blank=True,
         null=True,
     )
-<<<<<<< HEAD
-    tags = ClusterTaggableManager(through=TaggedItem, blank=True)
+
+    tags = ClusterTaggableManager(through='SectionTaggedItem', blank=True)
     show_progress_bar = models.BooleanField(default=False)
 
-=======
-    tags = ClusterTaggableManager(through='SectionTaggedItem', blank=True)
->>>>>>> efe03107
     show_in_menus_default = True
 
     promote_panels = Page.promote_panels + [
