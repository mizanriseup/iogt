import os

from django.conf import settings
from django.contrib.admin.utils import flatten
from django.contrib.auth import get_user_model
from django.contrib.contenttypes.fields import GenericForeignKey
from django.contrib.contenttypes.models import ContentType
from django.core.exceptions import ValidationError
from django.core.files.images import get_image_dimensions
from django.db import models
from django.utils.deconstruct import deconstructible
from django.utils.encoding import force_str
from django.utils.translation import gettext_lazy as _
from modelcluster.contrib.taggit import ClusterTaggableManager
from iogt.settings.base import WAGTAIL_CONTENT_LANGUAGES
from modelcluster.fields import ParentalKey
from rest_framework import status
from taggit.models import TaggedItemBase
from wagtail.admin.edit_handlers import (
    FieldPanel,
    InlinePanel,
    MultiFieldPanel,
    ObjectList,
    PageChooserPanel,
    StreamFieldPanel,
    TabbedInterface
)
from wagtail.contrib.settings.models import BaseSetting
from wagtail.contrib.settings.registry import register_setting
from wagtail.core import blocks
from wagtail.core.fields import StreamField, RichTextField
from wagtail.core.models import Orderable, Page, Site, Locale
from wagtail.core.rich_text import get_text_for_indexing
from wagtail.images.blocks import ImageChooserBlock
from wagtail.images.edit_handlers import ImageChooserPanel
from wagtail.images.models import Image
from wagtail.search import index
from wagtailmarkdown.blocks import MarkdownBlock
from wagtailmenus.models import AbstractFlatMenuItem, BooleanField
from wagtailsvg.models import Svg
from wagtailsvg.edit_handlers import SvgChooserPanel

from messaging.blocks import ChatBotButtonBlock
from comments.models import CommentableMixin
from iogt.views import check_user_session
from questionnaires.models import Survey, Poll, Quiz
from .blocks import (MediaBlock, SocialMediaLinkBlock,
                     SocialMediaShareButtonBlock,
                     EmbeddedQuestionnaireChooserBlock,
                     PageButtonBlock, ArticleChooserBlock)
from .forms import SectionPageForm
from .mixins import PageUtilsMixin
from .utils.progress_manager import ProgressManager

User = get_user_model()


class HomePage(Page):
    template = 'home/home_page.html'
    show_in_menus_default = True

    home_featured_content = StreamField([
        ('page_button', PageButtonBlock()),
        ('embedded_poll', EmbeddedQuestionnaireChooserBlock(target_model='questionnaires.Poll')),
        ('embedded_survey', EmbeddedQuestionnaireChooserBlock(target_model='questionnaires.Survey')),
        ('embedded_quiz', EmbeddedQuestionnaireChooserBlock(target_model='questionnaires.Quiz')),
        ('article', ArticleChooserBlock()),
    ], null=True)

    content_panels = Page.content_panels + [
        MultiFieldPanel([
            InlinePanel('home_page_banners', label=_("Home Page Banner")),
        ], heading=_('Home Page Banners')),
        StreamFieldPanel('home_featured_content')
    ]

    def get_context(self, request):
        check_user_session(request)
        context = super().get_context(request)
        context['banners'] = [
            home_page_banner.banner_page for home_page_banner in
            self.home_page_banners.filter(banner_page__live=True)
        ]
        context['featured_content'] = [
            featured_content.content for featured_content in
            self.featured_content.filter(content__live=True)
        ]
        context["footer"] = FooterPage.objects.live()
        return context


class FeaturedContent(Orderable):
    source = ParentalKey(Page, related_name='featured_content',
                         on_delete=models.CASCADE, blank=True)
    content = models.ForeignKey(Page, on_delete=models.CASCADE)

    panels = [
        PageChooserPanel('content'),
    ]


class HomePageBanner(Orderable):
    source = ParentalKey(Page, related_name='home_page_banners',
                         on_delete=models.CASCADE, blank=True)
    banner_page = models.ForeignKey('home.BannerPage', on_delete=models.CASCADE)

    panels = [
        PageChooserPanel('banner_page'),
    ]


class SectionTaggedItem(TaggedItemBase):
    """The through model between Section and Tag"""
    content_object = ParentalKey('Section', related_name='tagged_items',
                                 on_delete=models.CASCADE)


class ArticleTaggedItem(TaggedItemBase):
    """The through model between Article and Tag"""
    content_object = ParentalKey('Article', related_name='tagged_items',
                                 on_delete=models.CASCADE)


class SectionIndexPage(Page):
    parent_page_types = ['home.HomePage']
    subpage_types = ['home.Section']

    @classmethod
    def get_top_level_sections(cls):
        section_index_page = cls.objects.filter(locale=Locale.get_active()).first()
        if section_index_page:
            return section_index_page.get_children().live()
        return cls.objects.none()


class Section(Page, PageUtilsMixin):
    lead_image = models.ForeignKey(
        'wagtailimages.Image',
        on_delete=models.PROTECT,
        related_name='+',
        blank=True,
        null=True
    )
    icon = models.ForeignKey(
        Svg,
        related_name='+',
        null=True,
        blank=True,
        on_delete=models.PROTECT,
    )
    background_color = models.CharField(
        max_length=8,
        blank=True,
        null=True,
    )
    font_color = models.CharField(
        max_length=8,
        blank=True,
        null=True,
    )

    tags = ClusterTaggableManager(through='SectionTaggedItem', blank=True)
    show_progress_bar = models.BooleanField(default=False)

    show_in_menus_default = True

    promote_panels = Page.promote_panels + [
        MultiFieldPanel([FieldPanel("tags"), ], heading='Metadata'),
    ]

    content_panels = Page.content_panels + [
        ImageChooserPanel('lead_image'),
        SvgChooserPanel('icon'),
        FieldPanel('background_color'),
        FieldPanel('font_color'),
        MultiFieldPanel([
            InlinePanel('featured_content', max_num=1,
                        label=_("Featured Content")),
        ], heading=_('Featured Content')),
    ]

    settings_panels = Page.settings_panels + [
        FieldPanel('show_progress_bar')
    ]

    base_form_class = SectionPageForm

    def get_descendant_articles(self):
        return Article.objects.descendant_of(self).exact_type(Article)

    def get_progress_bar_enabled_ancestor(self):
        return Section.objects.ancestor_of(self, inclusive=True).exact_type(
            Section).filter(
            show_progress_bar=True).first()

    def get_user_progress_dict(self, request):
        progress_manager = ProgressManager(request)
        read_article_count, total_article_count = progress_manager.get_progress(
            self)
        return {
            'read': read_article_count,
            'total': total_article_count
        }

    def get_context(self, request):
        check_user_session(request)
        context = super().get_context(request)
        context['featured_content'] = [
            featured_content.content for featured_content in
            self.featured_content.all() if featured_content.content.live
        ]
        context['sub_sections'] = self.get_children().live().type(Section)

        context['articles'] = self.get_children().live().type(Article)

        survey_page_ids = self.get_children().live().type(Survey).values_list('id', flat=True)
        context['surveys'] = Survey.objects.filter(pk__in=survey_page_ids)

        poll_page_ids = self.get_children().live().type(Poll).values_list('id', flat=True)
        context['polls'] = Poll.objects.filter(pk__in=poll_page_ids)

        quiz_page_ids = self.get_children().live().type(Quiz).values_list('id', flat=True)
        context['quizzes'] = Quiz.objects.filter(pk__in=quiz_page_ids)

        context['user_progress'] = self.get_user_progress_dict(request)

        return context

    @staticmethod
    def get_progress_bar_eligible_sections():
        """
        Eligibility criteria:
        Sections whose ancestors don't have show_progress_bar=True are eligible to
        show progress bars.
        :return:e
        """
        progress_bar_sections = Section.objects.filter(show_progress_bar=True)
        all_descendants = [list(
            Section.objects.type(Section).descendant_of(section).values_list(
                'pk', flat=True)) for
            section in
            progress_bar_sections]
        all_descendants = set(flatten(all_descendants))

        return Section.objects.exclude(pk__in=all_descendants)

    class Meta:
        verbose_name = _("section")
        verbose_name_plural = _("sections")


class ArticleRecommendation(Orderable):
    source = ParentalKey('Article', related_name='recommended_articles',
                         on_delete=models.CASCADE, blank=True)
    article = models.ForeignKey('Article', on_delete=models.CASCADE)

    panels = [
        PageChooserPanel('article')
    ]


class Article(Page, PageUtilsMixin, CommentableMixin):
    lead_image = models.ForeignKey(
        'wagtailimages.Image',
        on_delete=models.PROTECT,
        related_name='+',
        blank=True,
        null=True
    )
    icon = models.ForeignKey(
        Svg,
        related_name='+',
        null=True,
        blank=True,
        on_delete=models.SET_NULL,
    )

    tags = ClusterTaggableManager(through='ArticleTaggedItem', blank=True)
    body = StreamField([
        ('heading', blocks.CharBlock(form_classname="full title")),
        ('paragraph', blocks.RichTextBlock(features=settings.WAGTAIL_RICH_TEXT_FIELD_FEATURES)),
        ('markdown', MarkdownBlock(icon='code')),
        ('image', ImageChooserBlock()),
        ('list', blocks.ListBlock(blocks.CharBlock(label="Item"))),
        ('numbered_list', blocks.ListBlock(blocks.CharBlock(label="Item"))),
        ('page_button', PageButtonBlock()),
        ('embedded_poll',
         EmbeddedQuestionnaireChooserBlock(target_model='questionnaires.Poll')),
        ('embedded_survey', EmbeddedQuestionnaireChooserBlock(target_model='questionnaires.Survey')),
        ('embedded_quiz', EmbeddedQuestionnaireChooserBlock(target_model='questionnaires.Quiz')),
        ('media', MediaBlock(icon='media')),
        ('chat_bot', ChatBotButtonBlock()),
    ])
    show_in_menus_default = True

    def _get_child_block_values(self, block_type):
        searchable_content = []
        for block in self.body:
            if block.block_type == block_type:
                value = force_str(block.value)
                searchable_content.append(get_text_for_indexing(value))
        return searchable_content

    def get_heading_values(self):
        heading_values = self._get_child_block_values('heading')
        return '\n'.join(heading_values)

    def get_paragraph_values(self):
        paragraph_values = self._get_child_block_values('paragraph')
        return '\n'.join(paragraph_values)

    content_panels = Page.content_panels + [
        ImageChooserPanel('lead_image'),
        SvgChooserPanel('icon'),
        StreamFieldPanel('body'),
        MultiFieldPanel([
            InlinePanel('recommended_articles',
                        label=_("Recommended Articles")),
        ],
            heading='Recommended Content')
    ]

    promote_panels = Page.promote_panels + [
        MultiFieldPanel([FieldPanel("tags"), ], heading='Metadata'),
    ]

    search_fields = Page.search_fields + [
        index.SearchField('get_heading_values', partial_match=True, boost=1),
        index.SearchField('get_paragraph_values', partial_match=True),
    ]

    edit_handler = TabbedInterface([
        ObjectList(content_panels, heading='Content'),
        ObjectList(promote_panels, heading='Promote'),
        ObjectList(Page.settings_panels, heading='Settings'),
        ObjectList(CommentableMixin.comments_panels, heading='Comments')
    ])

    def _get_progress_enabled_section(self):
        """
        Returning .first() will bypass any discrepancies in settings show_progress_bar=True
        for sections
        :return:
        """
        return Section.objects.ancestor_of(self).type(Section).filter(
            show_progress_bar=True).first()

    def get_context(self, request):
        check_user_session(request)
        context = super().get_context(request)
        context['breadcrumbs'] = [crumb for crumb in self.get_ancestors() if
                                  not crumb.is_root()]
        context['sections'] = self.get_ancestors().type(Section)

        progress_enabled_section = self._get_progress_enabled_section()

        if progress_enabled_section:
            context.update({
                'user_progress': progress_enabled_section.get_user_progress_dict(
                    request)
            })

        return context

    def serve(self, request):
        response = super().serve(request)
        if response.status_code == status.HTTP_200_OK:
            User.record_article_read(request=request, article=self)
        return response

    def description(self):
        for block in self.body:
            if block.block_type == 'paragraph':
                return block
        return ''

    class Meta:
        verbose_name = _("article")
        verbose_name_plural = _("articles")


class BannerIndexPage(Page):
    parent_page_types = ['home.HomePage']
    subpage_types = ['home.BannerPage']


class BannerPage(Page):
    parent_page_types = ['home.BannerIndexPage']
    subpage_types = []

    banner_description = RichTextField(null=True, blank=True)

    banner_image = models.ForeignKey(
        'wagtailimages.Image',
        related_name='+',
        on_delete=models.PROTECT,
        null=True, blank=True,
        help_text=_('Image to display as the banner')
    )
    banner_background_image = models.ForeignKey(
        'wagtailimages.Image',
        related_name='+',
        null=True, blank=True,
        on_delete=models.PROTECT,
        help_text=_('Background image')
    )

    banner_link_page = models.ForeignKey(
        Page, null=True, blank=True, related_name='banners',
        on_delete=models.PROTECT,
        help_text=_('Optional page to which the banner will link to'))

    banner_button_text = models.CharField(
        null=True, blank=True,
        max_length=35,
        help_text=_('The title for a button')
    )
    banner_icon_button = models.ForeignKey(
        'wagtailimages.Image',
        related_name='+',
        on_delete=models.PROTECT,
        null=True, blank=True,
        help_text=_('Icon Button')
    )
    align_center = BooleanField(default=False)

    content_panels = Page.content_panels + [
        FieldPanel('banner_description'),
        ImageChooserPanel('banner_image'),
        # ImageChooserPanel('banner_background_image'),
        PageChooserPanel('banner_link_page'),
        # FieldPanel('banner_button_text'),
        # ImageChooserPanel('banner_icon_button'),
        # FieldPanel('align_center')
    ]


class FooterIndexPage(Page):
    parent_page_types = ['home.HomePage']
    subpage_types = ['home.FooterPage']

    def __str__(self):
        return self.title


class FooterPage(Article):
    parent_page_types = ['home.FooterIndexPage']
    subpage_types = []
    template = 'home/article.html'

    @classmethod
    def get_active_footers(cls):
        return cls.objects.filter(locale=Locale.get_active()).live()


@register_setting
class SiteSettings(BaseSetting):
    logo = models.ForeignKey(
        'wagtailimages.Image',
        null=True,
        blank=True,
        on_delete=models.SET_NULL,
        related_name='+',
        help_text="Upload an image file (.jpg, .png, .svg). The ideal size is 100px x 40px"
    )
    favicon = models.ForeignKey(
        'wagtailimages.Image',
        null=True,
        blank=True,
        on_delete=models.SET_NULL,
        related_name='+',
        help_text="Upload an image file (.jpg, .png, .svg). The ideal size is 40px x 40px"
    )
    show_only_translated_pages = models.BooleanField(
        default=False,
        help_text=_('When selecting this option, untranslated pages'
                    ' will not be visible to the front end user'
                    ' when viewing a child language of the site'))
    # TODO: GA, FB analytics should be global.
    fb_analytics_app_id = models.CharField(
        verbose_name=_('Facebook Analytics App ID'),
        max_length=25,
        null=True,
        blank=True,
        help_text=_(
            "The tracking ID to be used to view Facebook Analytics")
    )
    local_ga_tag_manager = models.CharField(
        verbose_name=_('Local GA Tag Manager'),
        max_length=255,
        null=True,
        blank=True,
        help_text=_(
            "Local GA Tag Manager tracking code (e.g GTM-XXX) to be used to "
            "view analytics on this site only")
    )
    global_ga_tag_manager = models.CharField(
        verbose_name=_('Global GA Tag Manager'),
        max_length=255,
        null=True,
        blank=True,
        help_text=_(
            "Global GA Tag Manager tracking code (e.g GTM-XXX) to be used"
            " to view analytics on more than one site globally")
    )
    local_ga_tracking_code = models.CharField(
        verbose_name=_('Local GA Tracking Code'),
        max_length=255,
        null=True,
        blank=True,
        help_text=_(
            "Local GA tracking code to be used to "
            "view analytics on this site only")
    )
    global_ga_tracking_code = models.CharField(
        verbose_name=_('Global GA Tracking Code'),
        max_length=255,
        null=True,
        blank=True,
        help_text=_(
            "Global GA tracking code to be used"
            " to view analytics on more than one site globally")
    )
    social_media_link = StreamField([
        ('social_media_link', SocialMediaLinkBlock()),
    ], null=True, blank=True)
    social_media_content_sharing_button = StreamField([
        ('social_media_content_sharing_button', SocialMediaShareButtonBlock()),
    ], null=True, blank=True)
    media_file_size_threshold = models.IntegerField(
        default=9437184,
        help_text=_('Show warning if uploaded media file size is greater than this in bytes. Default is 9 MB'))
    allow_anonymous_comment = models.BooleanField(default=False)
    registration_survey = models.ForeignKey('questionnaires.Survey', null=True,
                                            blank=True,
                                            on_delete=models.SET_NULL)
    opt_in_to_google_web_light = models.BooleanField(default=False)

    panels = [
        ImageChooserPanel('logo'),
        ImageChooserPanel('favicon'),
        MultiFieldPanel(
            [
                FieldPanel('show_only_translated_pages'),
            ],
            heading="Multi Language",
        ),
        MultiFieldPanel(
            [
                FieldPanel('fb_analytics_app_id'),
            ],
            heading="Facebook Analytics Settings",
        ),
        MultiFieldPanel(
            [
                FieldPanel('local_ga_tag_manager'),
                FieldPanel('global_ga_tag_manager'),
            ],
            heading="GA Tag Manager Settings",
        ),
        MultiFieldPanel(
            [
                FieldPanel('local_ga_tracking_code'),
                FieldPanel('global_ga_tracking_code'),
            ],
            heading="GA Tracking Code Settings",
        ),
        MultiFieldPanel(
            [
                MultiFieldPanel(
                    [
                        StreamFieldPanel('social_media_link'),
                    ],
                    heading="Social Media Footer Page", ),
            ],
            heading="Social Media Page Links", ),
        MultiFieldPanel(
            [
                MultiFieldPanel(
                    [
                        StreamFieldPanel('social_media_content_sharing_button'),
                    ],
                    heading="Social Media Content Sharing Buttons", ),
            ],
            heading="Social Media Content Sharing Buttons", ),
        MultiFieldPanel(
            [
                FieldPanel('media_file_size_threshold'),
            ],
            heading="Media File Size Threshold",
        ),
        MultiFieldPanel(
            [
                FieldPanel('allow_anonymous_comment'),
            ],
            heading="Allow Anonymous Comment",
        ),
        MultiFieldPanel(
            [
                PageChooserPanel('registration_survey'),
            ],
            heading="Registration Settings",
        ),
        MultiFieldPanel(
            [
                FieldPanel('opt_in_to_google_web_light'),
            ],
            heading="Opt in to Google web light",
        ),
    ]

    @classmethod
    def get_for_default_site(cls):
        default_site = Site.objects.filter(is_default_site=True).first()
        return cls.for_site(default_site)

    def __str__(self):
        return self.site.site_name

    class Meta:
        verbose_name = _('Site Settings')
        verbose_name_plural = _('Site Settings')


@register_setting
class CacheSettings(BaseSetting):
    cache = models.BooleanField(
        default=True,
        verbose_name=_("Prompt users to download?"),
        help_text=_(
            "check to prompt first time users to download the website as an app"),
    )

    panels = [
        MultiFieldPanel(
            [
                FieldPanel('cache'),
            ],
            heading="Cache settings",
        )
    ]

    class Meta:
        verbose_name = "Cache settings"


class IogtFlatMenuItem(AbstractFlatMenuItem):
    menu = ParentalKey(
        'wagtailmenus.FlatMenu',
        on_delete=models.CASCADE,
        related_name="iogt_flat_menu_items",
    )
    icon = models.ForeignKey(
        Svg,
        related_name='+',
        null=True,
        blank=True,
        on_delete=models.SET_NULL,
        help_text=_('If Page link is a section page and icon is blank then the section icon will be used. '
                    'Specify an icon here to override this.')
    )

    color = models.CharField(
        max_length=6,
        blank=True,
        null=True
    )

    color_text = models.CharField(
        max_length=6,
        blank=True,
        null=True
    )

    panels = AbstractFlatMenuItem.panels + [
        SvgChooserPanel('icon'),
        FieldPanel('color'),
        FieldPanel('color_text')
    ]


@deconstructible
class ImageValidator:
    def __init__(self, width=None, height=None):
        self.width = width
        self.height = height

    def __call__(self, image):
        img = Image.objects.get(id=image)

        w, h = get_image_dimensions(img.file)
        ext = os.path.splitext(img.filename)[1]
        valid_extensions = [".png"]

        if not ext.lower() in valid_extensions:
            raise ValidationError("Only .png images can be used")

        if self.width is not None and w != self.width:
            raise ValidationError(
                f"({img.filename} - Width: {w}px, Height: {h}px) - The width image must be {self.width}px"
            )

        if self.height is not None and h != self.height:
            raise ValidationError(
                f"({img.filename} - Height: {h}px, Width: {w}px) - The height image must be {self.height}px "
            )


class ManifestSettings(models.Model):
    name = models.CharField(
        max_length=255,
        verbose_name=_("Name"),
        help_text=_("Provide name"),
    )
    short_name = models.CharField(
        max_length=255,
        verbose_name=_("Short name"),
        help_text=_("Provide short name"),
    )
    scope = models.CharField(
        max_length=255,
        verbose_name=_("Scope"),
        help_text=_("Provide scope"),
    )
    start_url = models.CharField(
        max_length=255,
        verbose_name=_("Start URL"),
        help_text=_("Provide start URL"),
    )
    display = models.CharField(
        max_length=255,
        choices=[
            ('FULLSCREEN', 'fullscreen'),
            ('STANDALONE', 'standalone'),
            ('MINIMAL_UI', 'minimal-ui'),
            ('BROWSER', 'browser')
        ],
        verbose_name=_("Browser UI"),
        help_text=_("Provide browser UI"),
    )
    background_color = models.CharField(
        max_length=10,
        verbose_name=_("Background color"),
        help_text=_("Provide background color (example: #FFF)"),
    )
    theme_color = models.CharField(
        max_length=10,
        verbose_name=_("Theme color"),
        help_text=_("Provide theme color(example: #493174)"),
    )
    description = models.CharField(
        max_length=500,
        verbose_name=_("Description"),
        help_text=_("Provide description"),
    )
    language = models.CharField(
        max_length=3,
        choices=WAGTAIL_CONTENT_LANGUAGES,
        default="en",
        verbose_name=_("Language"),
        help_text=_("Choose language"),
    )
    icon_96_96 = models.ForeignKey(
        "wagtailimages.Image",
        on_delete=models.SET_NULL,
        null=True,
        related_name="+",
        verbose_name=_("Icon 96x96"),
        help_text=_("Add PNG icon 96x96 px"),
        validators=[ImageValidator(width=96, height=96)],
    )
    icon_512_512 = models.ForeignKey(
        "wagtailimages.Image",
        on_delete=models.SET_NULL,
        null=True,
        related_name="+",
        verbose_name=_("Icon 512x512"),
        help_text=_("Add PNG icon 512x512 px"),
        validators=[ImageValidator(width=512, height=512)],
    )
    icon_196_196 = models.ForeignKey(
        "wagtailimages.Image",
        on_delete=models.SET_NULL,
        null=True,
        related_name="+",
        verbose_name=_("Icon 196x196 (maskable)"),
        help_text=_(
            "Add PNG icon 196x196 px (maskable image can be created using https://maskable.app/)"
        ),
        validators=[ImageValidator(width=196, height=196)],
    )

    panels = [
        MultiFieldPanel(
            [
                FieldPanel("language"),
            ],
            heading="Language",
        ),
        MultiFieldPanel(
            [
                FieldPanel("name"),
                FieldPanel("short_name"),
                FieldPanel("description"),
                FieldPanel("scope"),
                FieldPanel("start_url"),
                FieldPanel("display"),
            ],
            heading="Info",
        ),
        MultiFieldPanel(
            [
                FieldPanel("theme_color"),
                FieldPanel("background_color"),
            ],
            heading="Colors",
        ),
        MultiFieldPanel(
            [
                ImageChooserPanel("icon_96_96"),
                ImageChooserPanel("icon_512_512"),
                ImageChooserPanel("icon_196_196"),
            ],
            heading="Icons",
        ),
    ]

    def __str__(self):
        return f"Manifest for {self.name} - {self.language}"

    class Meta:
        unique_together = (
            "language",
            "scope",
        )
        verbose_name = "Manifest settings"
        verbose_name_plural = "Manifests settings"


<<<<<<< HEAD
@register_setting
class ThemeSettings(BaseSetting):

    global_background_color = models.CharField(
        null=True, blank=True, help_text='The background color of the website',
        max_length=8, default='#FFFFFF')

    header_background_color = models.CharField(
        null=True, blank=True, help_text='The background color of the header background as a HEX code', max_length=8,
        default='#FFFFFF')

    language_picker_background_color = models.CharField(
        null=True, blank=True, help_text='The background color of the language picker button as a HEX code',
        max_length=8, default='#FDD256')
    language_picker_font_color = models.CharField(
        null=True, blank=True, help_text='The font color of the language picker button as a HEX code',
        max_length=8, default='#303030')

    section_listing_questionnaire_background_color = models.CharField(
        null=True, blank=True, help_text='The background color of the Questionnaire in section listing as a HEX code',
        max_length=8, default='#f0f0f0')
    section_listing_questionnaire_font_color = models.CharField(
        null=True, blank=True, help_text='The font color of the Questionnaire in section listing as a HEX code',
        max_length=8, default='#444')

    article_card_font_color = models.CharField(
        null=True, blank=True, help_text='The background color of the Quiz in section listing as a HEX code',
        max_length=8, default='#444')
    article_card_background_color = models.CharField(
        null=True, blank=True, help_text='The background color of the Quiz in section listing as a HEX code',
        max_length=8, default='#ffffff')

    primary_button_font_color = models.CharField(
        null=True, blank=True, help_text='The font/icon color of the primary button as a HEX code', max_length=8,
        default='#444')
    primary_button_background_color = models.CharField(
        null=True, blank=True, help_text='The background color of the primary button as a HEX code', max_length=8,
        default='#f0f0f0')
=======
class V1ToV2ObjectMap(models.Model):
    v1_object_id = models.PositiveIntegerField()
    content_type = models.ForeignKey(ContentType, on_delete=models.CASCADE)
    object_id = models.PositiveIntegerField()
    content_object = GenericForeignKey('content_type', 'object_id')

    def __str__(self):
        return f'{self.v1_object_id} -> {self.object_id}'

    @classmethod
    def create_map(cls, content_object, v1_object_id):
        v1_to_v2_object_map = cls(content_object=content_object, v1_object_id=v1_object_id)
        v1_to_v2_object_map.save()
>>>>>>> 4eed3b89
<|MERGE_RESOLUTION|>--- conflicted
+++ resolved
@@ -837,7 +837,6 @@
         verbose_name_plural = "Manifests settings"
 
 
-<<<<<<< HEAD
 @register_setting
 class ThemeSettings(BaseSetting):
 
@@ -876,7 +875,7 @@
     primary_button_background_color = models.CharField(
         null=True, blank=True, help_text='The background color of the primary button as a HEX code', max_length=8,
         default='#f0f0f0')
-=======
+
 class V1ToV2ObjectMap(models.Model):
     v1_object_id = models.PositiveIntegerField()
     content_type = models.ForeignKey(ContentType, on_delete=models.CASCADE)
@@ -889,5 +888,4 @@
     @classmethod
     def create_map(cls, content_object, v1_object_id):
         v1_to_v2_object_map = cls(content_object=content_object, v1_object_id=v1_object_id)
-        v1_to_v2_object_map.save()
->>>>>>> 4eed3b89
+        v1_to_v2_object_map.save()