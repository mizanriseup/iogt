--- conflicted
+++ resolved
@@ -1096,19 +1096,14 @@
     @classmethod
     def get_png_image(cls, svg_path, fill_color=None, stroke_color=None):
         db_fill_color = fill_color or ''
-        db_stroke_color = stroke_color or ''
+        stroke_color = stroke_color or ''
         try:
-<<<<<<< HEAD
             try:
-                obj = cache.get('svg_to_png_map')[(svg_path, fill_color, stroke_color)]
+                obj = cache.get('svg_to_png_map')[(svg_path, db_fill_color, stroke_color)]
             except (KeyError, TypeError):
-                obj = cls.objects.get(svg_path=svg_path, fill_color=fill_color, stroke_color=stroke_color)
-        except cls.DoesNotExist:
-=======
-            obj = cls.objects.get(svg_path=svg_path, fill_color=db_fill_color, stroke_color=db_stroke_color)
+                obj = cls.objects.get(svg_path=svg_path, fill_color=db_fill_color, stroke_color=stroke_color)
         except Exception as e:
             logger.warning(f"Failed to fetch SVG to PNG, file={svg_path}, exception: {e}")
->>>>>>> 6a3bf787
             try:
                 png_image = convert_svg_to_png_bytes(
                     svg_path, fill_color=fill_color, stroke_color=stroke_color, width=32)
