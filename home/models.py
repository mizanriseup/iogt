import os

from django.conf import settings
from django.contrib.admin.utils import flatten
from django.contrib.auth import get_user_model
from django.contrib.contenttypes.fields import GenericForeignKey
from django.contrib.contenttypes.models import ContentType
from django.core.exceptions import ValidationError, ObjectDoesNotExist
from django.core.files.images import get_image_dimensions
from django.db import models
from django.utils.deconstruct import deconstructible
from django.utils.encoding import force_str
from django.utils.translation import gettext_lazy as _
from modelcluster.contrib.taggit import ClusterTaggableManager
from iogt.settings.base import WAGTAIL_CONTENT_LANGUAGES
from modelcluster.fields import ParentalKey
from rest_framework import status
from taggit.models import TaggedItemBase
from wagtail.admin.edit_handlers import (
    FieldPanel,
    InlinePanel,
    MultiFieldPanel,
    ObjectList,
    PageChooserPanel,
    StreamFieldPanel,
    TabbedInterface
)
from wagtail.contrib.settings.models import BaseSetting
from wagtail.contrib.settings.registry import register_setting
from wagtail.core import blocks
from wagtail.core.fields import StreamField, RichTextField
from wagtail.core.models import Orderable, Page, Site, Locale
from wagtail.core.rich_text import get_text_for_indexing
from wagtail.images.blocks import ImageChooserBlock
from wagtail.images.edit_handlers import ImageChooserPanel
from wagtail.images.models import Image
from wagtail.search import index
from wagtailmarkdown.blocks import MarkdownBlock
from wagtailmenus.models import AbstractFlatMenuItem, BooleanField
from wagtailsvg.models import Svg
from wagtailsvg.edit_handlers import SvgChooserPanel

from messaging.blocks import ChatBotButtonBlock
from comments.models import CommentableMixin
from iogt.views import check_user_session
from questionnaires.models import Survey, Poll, Quiz
from .blocks import (MediaBlock, SocialMediaLinkBlock,
                     SocialMediaShareButtonBlock,
                     EmbeddedQuestionnaireChooserBlock,
                     PageButtonBlock, ArticleChooserBlock)
from .forms import SectionPageForm
from .mixins import PageUtilsMixin
from .utils.progress_manager import ProgressManager

User = get_user_model()


class HomePage(Page):
    template = 'home/home_page.html'
    show_in_menus_default = True

    home_featured_content = StreamField([
        ('page_button', PageButtonBlock()),
        ('embedded_poll', EmbeddedQuestionnaireChooserBlock(target_model='questionnaires.Poll')),
        ('embedded_survey', EmbeddedQuestionnaireChooserBlock(target_model='questionnaires.Survey')),
        ('embedded_quiz', EmbeddedQuestionnaireChooserBlock(target_model='questionnaires.Quiz')),
        ('article', ArticleChooserBlock()),
    ], null=True)

    content_panels = Page.content_panels + [
        MultiFieldPanel([
            InlinePanel('home_page_banners', label=_("Home Page Banner")),
        ], heading=_('Home Page Banners')),
        StreamFieldPanel('home_featured_content')
    ]

    def get_context(self, request):
        check_user_session(request)
        context = super().get_context(request)
        context['banners'] = [
            home_page_banner.banner_page for home_page_banner in
            self.home_page_banners.filter(banner_page__live=True)
        ]
        context['featured_content'] = [
            featured_content.content for featured_content in
            self.featured_content.filter(content__live=True)
        ]
        context["footer"] = FooterPage.objects.live()
        return context


class FeaturedContent(Orderable):
    source = ParentalKey(Page, related_name='featured_content',
                         on_delete=models.CASCADE, blank=True)
    content = models.ForeignKey(Page, on_delete=models.CASCADE)

    panels = [
        PageChooserPanel('content'),
    ]


class HomePageBanner(Orderable):
    source = ParentalKey(Page, related_name='home_page_banners',
                         on_delete=models.CASCADE, blank=True)
    banner_page = models.ForeignKey('home.BannerPage', on_delete=models.CASCADE)

    panels = [
        PageChooserPanel('banner_page'),
    ]


class SectionTaggedItem(TaggedItemBase):
    """The through model between Section and Tag"""
    content_object = ParentalKey('Section', related_name='tagged_items',
                                 on_delete=models.CASCADE)


class ArticleTaggedItem(TaggedItemBase):
    """The through model between Article and Tag"""
    content_object = ParentalKey('Article', related_name='tagged_items',
                                 on_delete=models.CASCADE)


class SectionIndexPage(Page):
    parent_page_types = ['home.HomePage']
    subpage_types = ['home.Section']

    @classmethod
    def get_top_level_sections(cls):
        section_index_page = cls.objects.filter(locale=Locale.get_active()).first()
        if section_index_page:
            return section_index_page.get_children().live()
        return cls.objects.none()


class Section(Page, PageUtilsMixin):
    lead_image = models.ForeignKey(
        'wagtailimages.Image',
        on_delete=models.PROTECT,
        related_name='+',
        blank=True,
        null=True
    )
    icon = models.ForeignKey(
        Svg,
        related_name='+',
        null=True,
        blank=True,
        on_delete=models.PROTECT,
    )
    background_color = models.CharField(
        max_length=8,
        blank=True,
        null=True,
    )
    font_color = models.CharField(
        max_length=8,
        blank=True,
        null=True,
    )

    tags = ClusterTaggableManager(through='SectionTaggedItem', blank=True)
    show_progress_bar = models.BooleanField(default=False)

    show_in_menus_default = True

    promote_panels = Page.promote_panels + [
        MultiFieldPanel([FieldPanel("tags"), ], heading='Metadata'),
    ]

    content_panels = Page.content_panels + [
        ImageChooserPanel('lead_image'),
        SvgChooserPanel('icon'),
        FieldPanel('background_color'),
        FieldPanel('font_color'),
        MultiFieldPanel([
            InlinePanel('featured_content', max_num=1,
                        label=_("Featured Content")),
        ], heading=_('Featured Content')),
    ]

    settings_panels = Page.settings_panels + [
        FieldPanel('show_progress_bar')
    ]

    base_form_class = SectionPageForm

    def get_descendant_articles(self):
        return Article.objects.descendant_of(self).exact_type(Article)

    def get_progress_bar_enabled_ancestor(self):
        return Section.objects.ancestor_of(self, inclusive=True).exact_type(
            Section).filter(
            show_progress_bar=True).first()

    def get_user_progress_dict(self, request):
        progress_manager = ProgressManager(request)
        read_article_count, total_article_count = progress_manager.get_progress(
            self)
        return {
            'read': read_article_count,
            'total': total_article_count
        }

    def get_context(self, request):
        check_user_session(request)
        context = super().get_context(request)
        context['featured_content'] = [
            featured_content.content for featured_content in
            self.featured_content.all() if featured_content.content.live
        ]
        context['sub_sections'] = self.get_children().live().type(Section)

        context['articles'] = self.get_children().live().type(Article)

        survey_page_ids = self.get_children().live().type(Survey).values_list('id', flat=True)
        context['surveys'] = Survey.objects.filter(pk__in=survey_page_ids)

        poll_page_ids = self.get_children().live().type(Poll).values_list('id', flat=True)
        context['polls'] = Poll.objects.filter(pk__in=poll_page_ids)

        quiz_page_ids = self.get_children().live().type(Quiz).values_list('id', flat=True)
        context['quizzes'] = Quiz.objects.filter(pk__in=quiz_page_ids)

        context['user_progress'] = self.get_user_progress_dict(request)

        return context

    @staticmethod
    def get_progress_bar_eligible_sections():
        """
        Eligibility criteria:
        Sections whose ancestors don't have show_progress_bar=True are eligible to
        show progress bars.
        :return:e
        """
        progress_bar_sections = Section.objects.filter(show_progress_bar=True)
        all_descendants = [list(
            Section.objects.type(Section).descendant_of(section).values_list(
                'pk', flat=True)) for
            section in
            progress_bar_sections]
        all_descendants = set(flatten(all_descendants))

        return Section.objects.exclude(pk__in=all_descendants)

    class Meta:
        verbose_name = _("section")
        verbose_name_plural = _("sections")


class ArticleRecommendation(Orderable):
    source = ParentalKey('Article', related_name='recommended_articles',
                         on_delete=models.CASCADE, blank=True)
    article = models.ForeignKey('Article', on_delete=models.CASCADE)

    panels = [
        PageChooserPanel('article')
    ]


class Article(Page, PageUtilsMixin, CommentableMixin):
    lead_image = models.ForeignKey(
        'wagtailimages.Image',
        on_delete=models.PROTECT,
        related_name='+',
        blank=True,
        null=True
    )
    icon = models.ForeignKey(
        Svg,
        related_name='+',
        null=True,
        blank=True,
        on_delete=models.SET_NULL,
    )

    tags = ClusterTaggableManager(through='ArticleTaggedItem', blank=True)
    body = StreamField([
        ('heading', blocks.CharBlock(form_classname="full title")),
        ('paragraph', blocks.RichTextBlock(features=settings.WAGTAIL_RICH_TEXT_FIELD_FEATURES)),
        ('markdown', MarkdownBlock(icon='code')),
        ('image', ImageChooserBlock()),
        ('list', blocks.ListBlock(blocks.CharBlock(label="Item"))),
        ('numbered_list', blocks.ListBlock(blocks.CharBlock(label="Item"))),
        ('page_button', PageButtonBlock()),
        ('embedded_poll',
         EmbeddedQuestionnaireChooserBlock(target_model='questionnaires.Poll')),
        ('embedded_survey', EmbeddedQuestionnaireChooserBlock(target_model='questionnaires.Survey')),
        ('embedded_quiz', EmbeddedQuestionnaireChooserBlock(target_model='questionnaires.Quiz')),
        ('media', MediaBlock(icon='media')),
        ('chat_bot', ChatBotButtonBlock()),
    ])
    show_in_menus_default = True

    def _get_child_block_values(self, block_type):
        searchable_content = []
        for block in self.body:
            if block.block_type == block_type:
                value = force_str(block.value)
                searchable_content.append(get_text_for_indexing(value))
        return searchable_content

    def get_heading_values(self):
        heading_values = self._get_child_block_values('heading')
        return '\n'.join(heading_values)

    def get_paragraph_values(self):
        paragraph_values = self._get_child_block_values('paragraph')
        return '\n'.join(paragraph_values)

    content_panels = Page.content_panels + [
        ImageChooserPanel('lead_image'),
        SvgChooserPanel('icon'),
        StreamFieldPanel('body'),
        MultiFieldPanel([
            InlinePanel('recommended_articles',
                        label=_("Recommended Articles")),
        ],
            heading='Recommended Content')
    ]

    promote_panels = Page.promote_panels + [
        MultiFieldPanel([FieldPanel("tags"), ], heading='Metadata'),
    ]

    search_fields = Page.search_fields + [
        index.SearchField('get_heading_values', partial_match=True, boost=1),
        index.SearchField('get_paragraph_values', partial_match=True),
    ]

    edit_handler = TabbedInterface([
        ObjectList(content_panels, heading='Content'),
        ObjectList(promote_panels, heading='Promote'),
        ObjectList(Page.settings_panels, heading='Settings'),
        ObjectList(CommentableMixin.comments_panels, heading='Comments')
    ])

    def _get_progress_enabled_section(self):
        """
        Returning .first() will bypass any discrepancies in settings show_progress_bar=True
        for sections
        :return:
        """
        return Section.objects.ancestor_of(self).type(Section).filter(
            show_progress_bar=True).first()

    def get_context(self, request):
        check_user_session(request)
        context = super().get_context(request)
        context['breadcrumbs'] = [crumb for crumb in self.get_ancestors() if
                                  not crumb.is_root()]
        context['sections'] = self.get_ancestors().type(Section)

        progress_enabled_section = self._get_progress_enabled_section()

        if progress_enabled_section:
            context.update({
                'user_progress': progress_enabled_section.get_user_progress_dict(
                    request)
            })

        return context

    def serve(self, request):
        response = super().serve(request)
        if response.status_code == status.HTTP_200_OK:
            User.record_article_read(request=request, article=self)
        return response

    def description(self):
        for block in self.body:
            if block.block_type == 'paragraph':
                return block
        return ''

    class Meta:
        verbose_name = _("article")
        verbose_name_plural = _("articles")


class BannerIndexPage(Page):
    parent_page_types = ['home.HomePage']
    subpage_types = ['home.BannerPage']


class BannerPage(Page):
    parent_page_types = ['home.BannerIndexPage']
    subpage_types = []

    banner_description = RichTextField(null=True, blank=True)

    banner_image = models.ForeignKey(
        'wagtailimages.Image',
        related_name='+',
        on_delete=models.PROTECT,
        null=True, blank=True,
        help_text=_('Image to display as the banner')
    )
    banner_background_image = models.ForeignKey(
        'wagtailimages.Image',
        related_name='+',
        null=True, blank=True,
        on_delete=models.PROTECT,
        help_text=_('Background image')
    )

    banner_link_page = models.ForeignKey(
        Page, null=True, blank=True, related_name='banners',
        on_delete=models.PROTECT,
        help_text=_('Optional page to which the banner will link to'))

    banner_button_text = models.CharField(
        null=True, blank=True,
        max_length=35,
        help_text=_('The title for a button')
    )
    banner_icon_button = models.ForeignKey(
        'wagtailimages.Image',
        related_name='+',
        on_delete=models.PROTECT,
        null=True, blank=True,
        help_text=_('Icon Button')
    )
    align_center = BooleanField(default=False)

    content_panels = Page.content_panels + [
        FieldPanel('banner_description'),
        ImageChooserPanel('banner_image'),
        # ImageChooserPanel('banner_background_image'),
        PageChooserPanel('banner_link_page'),
        # FieldPanel('banner_button_text'),
        # ImageChooserPanel('banner_icon_button'),
        # FieldPanel('align_center')
    ]


class FooterIndexPage(Page):
    parent_page_types = ['home.HomePage']
    subpage_types = ['home.FooterPage']

    def __str__(self):
        return self.title


class FooterPage(Article):
    parent_page_types = ['home.FooterIndexPage']
    subpage_types = []
    template = 'home/article.html'

    @classmethod
    def get_active_footers(cls):
        return cls.objects.filter(locale=Locale.get_active()).live()


@register_setting
class SiteSettings(BaseSetting):
    logo = models.ForeignKey(
        'wagtailimages.Image',
        null=True,
        blank=True,
        on_delete=models.SET_NULL,
        related_name='+',
        help_text="Upload an image file (.jpg, .png, .svg). The ideal size is 100px x 40px"
    )
    favicon = models.ForeignKey(
        'wagtailimages.Image',
        null=True,
        blank=True,
        on_delete=models.SET_NULL,
        related_name='+',
        help_text="Upload an image file (.jpg, .png, .svg). The ideal size is 40px x 40px"
    )
    show_only_translated_pages = models.BooleanField(
        default=False,
        help_text=_('When selecting this option, untranslated pages'
                    ' will not be visible to the front end user'
                    ' when viewing a child language of the site'))
    # TODO: GA, FB analytics should be global.
    fb_analytics_app_id = models.CharField(
        verbose_name=_('Facebook Analytics App ID'),
        max_length=25,
        null=True,
        blank=True,
        help_text=_(
            "The tracking ID to be used to view Facebook Analytics")
    )
    local_ga_tag_manager = models.CharField(
        verbose_name=_('Local GA Tag Manager'),
        max_length=255,
        null=True,
        blank=True,
        help_text=_(
            "Local GA Tag Manager tracking code (e.g GTM-XXX) to be used to "
            "view analytics on this site only")
    )
    global_ga_tag_manager = models.CharField(
        verbose_name=_('Global GA Tag Manager'),
        max_length=255,
        null=True,
        blank=True,
        help_text=_(
            "Global GA Tag Manager tracking code (e.g GTM-XXX) to be used"
            " to view analytics on more than one site globally")
    )
    local_ga_tracking_code = models.CharField(
        verbose_name=_('Local GA Tracking Code'),
        max_length=255,
        null=True,
        blank=True,
        help_text=_(
            "Local GA tracking code to be used to "
            "view analytics on this site only")
    )
    global_ga_tracking_code = models.CharField(
        verbose_name=_('Global GA Tracking Code'),
        max_length=255,
        null=True,
        blank=True,
        help_text=_(
            "Global GA tracking code to be used"
            " to view analytics on more than one site globally")
    )
    social_media_link = StreamField([
        ('social_media_link', SocialMediaLinkBlock()),
    ], null=True, blank=True)
    social_media_content_sharing_button = StreamField([
        ('social_media_content_sharing_button', SocialMediaShareButtonBlock()),
    ], null=True, blank=True)
    media_file_size_threshold = models.IntegerField(
        default=9437184,
        help_text=_('Show warning if uploaded media file size is greater than this in bytes. Default is 9 MB'))
    allow_anonymous_comment = models.BooleanField(default=False)
    registration_survey = models.ForeignKey('questionnaires.Survey', null=True,
                                            blank=True,
                                            on_delete=models.SET_NULL)
    opt_in_to_google_web_light = models.BooleanField(default=False)

    panels = [
        ImageChooserPanel('logo'),
        ImageChooserPanel('favicon'),
        MultiFieldPanel(
            [
                FieldPanel('show_only_translated_pages'),
            ],
            heading="Multi Language",
        ),
        MultiFieldPanel(
            [
                FieldPanel('fb_analytics_app_id'),
            ],
            heading="Facebook Analytics Settings",
        ),
        MultiFieldPanel(
            [
                FieldPanel('local_ga_tag_manager'),
                FieldPanel('global_ga_tag_manager'),
            ],
            heading="GA Tag Manager Settings",
        ),
        MultiFieldPanel(
            [
                FieldPanel('local_ga_tracking_code'),
                FieldPanel('global_ga_tracking_code'),
            ],
            heading="GA Tracking Code Settings",
        ),
        MultiFieldPanel(
            [
                MultiFieldPanel(
                    [
                        StreamFieldPanel('social_media_link'),
                    ],
                    heading="Social Media Footer Page", ),
            ],
            heading="Social Media Page Links", ),
        MultiFieldPanel(
            [
                MultiFieldPanel(
                    [
                        StreamFieldPanel('social_media_content_sharing_button'),
                    ],
                    heading="Social Media Content Sharing Buttons", ),
            ],
            heading="Social Media Content Sharing Buttons", ),
        MultiFieldPanel(
            [
                FieldPanel('media_file_size_threshold'),
            ],
            heading="Media File Size Threshold",
        ),
        MultiFieldPanel(
            [
                FieldPanel('allow_anonymous_comment'),
            ],
            heading="Allow Anonymous Comment",
        ),
        MultiFieldPanel(
            [
                PageChooserPanel('registration_survey'),
            ],
            heading="Registration Settings",
        ),
        MultiFieldPanel(
            [
                FieldPanel('opt_in_to_google_web_light'),
            ],
            heading="Opt in to Google web light",
        ),
    ]

    @classmethod
    def get_for_default_site(cls):
        default_site = Site.objects.filter(is_default_site=True).first()
        return cls.for_site(default_site)

    def __str__(self):
        return self.site.site_name

    class Meta:
        verbose_name = _('Site Settings')
        verbose_name_plural = _('Site Settings')


@register_setting
class CacheSettings(BaseSetting):
    cache = models.BooleanField(
        default=True,
        verbose_name=_("Prompt users to download?"),
        help_text=_(
            "check to prompt first time users to download the website as an app"),
    )

    panels = [
        MultiFieldPanel(
            [
                FieldPanel('cache'),
            ],
            heading="Cache settings",
        )
    ]

    class Meta:
        verbose_name = "Cache settings"


class IogtFlatMenuItem(AbstractFlatMenuItem):
    menu = ParentalKey(
        'wagtailmenus.FlatMenu',
        on_delete=models.CASCADE,
        related_name="iogt_flat_menu_items",
    )
    icon = models.ForeignKey(
        Svg,
        related_name='+',
        null=True,
        blank=True,
        on_delete=models.SET_NULL,
        help_text=_('If Page link is a section page and icon is blank then the section icon will be used. '
                    'Specify an icon here to override this.')
    )

    color = models.CharField(
        max_length=6,
        blank=True,
        null=True
    )

    color_text = models.CharField(
        max_length=6,
        blank=True,
        null=True
    )

    panels = AbstractFlatMenuItem.panels + [
        SvgChooserPanel('icon'),
        FieldPanel('color'),
        FieldPanel('color_text')
    ]


@deconstructible
class ImageValidator:
    def __init__(self, width=None, height=None):
        self.width = width
        self.height = height

    def __call__(self, image):
        img = Image.objects.get(id=image)

        w, h = get_image_dimensions(img.file)
        ext = os.path.splitext(img.filename)[1]
        valid_extensions = [".png"]

        if not ext.lower() in valid_extensions:
            raise ValidationError("Only .png images can be used")

        if self.width is not None and w != self.width:
            raise ValidationError(
                f"({img.filename} - Width: {w}px, Height: {h}px) - The width image must be {self.width}px"
            )

        if self.height is not None and h != self.height:
            raise ValidationError(
                f"({img.filename} - Height: {h}px, Width: {w}px) - The height image must be {self.height}px "
            )


class ManifestSettings(models.Model):
    name = models.CharField(
        max_length=255,
        verbose_name=_("Name"),
        help_text=_("Provide name"),
    )
    short_name = models.CharField(
        max_length=255,
        verbose_name=_("Short name"),
        help_text=_("Provide short name"),
    )
    scope = models.CharField(
        max_length=255,
        verbose_name=_("Scope"),
        help_text=_("Provide scope"),
    )
    start_url = models.CharField(
        max_length=255,
        verbose_name=_("Start URL"),
        help_text=_("Provide start URL"),
    )
    display = models.CharField(
        max_length=255,
        choices=[
            ('FULLSCREEN', 'fullscreen'),
            ('STANDALONE', 'standalone'),
            ('MINIMAL_UI', 'minimal-ui'),
            ('BROWSER', 'browser')
        ],
        verbose_name=_("Browser UI"),
        help_text=_("Provide browser UI"),
    )
    background_color = models.CharField(
        max_length=10,
        verbose_name=_("Background color"),
        help_text=_("Provide background color (example: #FFF)"),
    )
    theme_color = models.CharField(
        max_length=10,
        verbose_name=_("Theme color"),
        help_text=_("Provide theme color(example: #493174)"),
    )
    description = models.CharField(
        max_length=500,
        verbose_name=_("Description"),
        help_text=_("Provide description"),
    )
    language = models.CharField(
        max_length=3,
        choices=WAGTAIL_CONTENT_LANGUAGES,
        default="en",
        verbose_name=_("Language"),
        help_text=_("Choose language"),
    )
    icon_96_96 = models.ForeignKey(
        "wagtailimages.Image",
        on_delete=models.SET_NULL,
        null=True,
        related_name="+",
        verbose_name=_("Icon 96x96"),
        help_text=_("Add PNG icon 96x96 px"),
        validators=[ImageValidator(width=96, height=96)],
    )
    icon_512_512 = models.ForeignKey(
        "wagtailimages.Image",
        on_delete=models.SET_NULL,
        null=True,
        related_name="+",
        verbose_name=_("Icon 512x512"),
        help_text=_("Add PNG icon 512x512 px"),
        validators=[ImageValidator(width=512, height=512)],
    )
    icon_196_196 = models.ForeignKey(
        "wagtailimages.Image",
        on_delete=models.SET_NULL,
        null=True,
        related_name="+",
        verbose_name=_("Icon 196x196 (maskable)"),
        help_text=_(
            "Add PNG icon 196x196 px (maskable image can be created using https://maskable.app/)"
        ),
        validators=[ImageValidator(width=196, height=196)],
    )

    panels = [
        MultiFieldPanel(
            [
                FieldPanel("language"),
            ],
            heading="Language",
        ),
        MultiFieldPanel(
            [
                FieldPanel("name"),
                FieldPanel("short_name"),
                FieldPanel("description"),
                FieldPanel("scope"),
                FieldPanel("start_url"),
                FieldPanel("display"),
            ],
            heading="Info",
        ),
        MultiFieldPanel(
            [
                FieldPanel("theme_color"),
                FieldPanel("background_color"),
            ],
            heading="Colors",
        ),
        MultiFieldPanel(
            [
                ImageChooserPanel("icon_96_96"),
                ImageChooserPanel("icon_512_512"),
                ImageChooserPanel("icon_196_196"),
            ],
            heading="Icons",
        ),
    ]

    def __str__(self):
        return f"Manifest for {self.name} - {self.language}"

    class Meta:
        unique_together = (
            "language",
            "scope",
        )
        verbose_name = "Manifest settings"
        verbose_name_plural = "Manifests settings"


class V1ToV2ObjectMap(models.Model):
    v1_object_id = models.PositiveIntegerField()
    content_type = models.ForeignKey(ContentType, on_delete=models.CASCADE)
    object_id = models.PositiveIntegerField()
    content_object = GenericForeignKey('content_type', 'object_id')
    extra = models.CharField(max_length=100, null=True, blank=True)

    def __str__(self):
        return f'{self.v1_object_id} -> {self.object_id}'

    @classmethod
<<<<<<< HEAD
    def create_map(cls, content_object, v1_object_id):
        v1_to_v2_object_map = cls(content_object=content_object, v1_object_id=v1_object_id)
        v1_to_v2_object_map.save()


class SVGToPNGMap(models.Model):
    svg_path = models.TextField()
    color = models.TextField()
    png_image_file = models.ImageField(upload_to='svg-to-png-maps/')

    @classmethod
    def get_png_image(cls, svg_path, color):
        try:
            obj = cls.objects.get(svg_path=svg_path, color=color)
            obj.png_image_file
        except cls.DoesNotExist:
            png_image = None
            # png_image = get_png_file(svg_path, color)
            return cls.objects.create(svg_path=svg_path, color=color, png_image_file=png_image)

    def __str__(self):
        return f'{self.svg_path} ({self.color}) -> {self.png_image_file}'

    class Meta:
        unique_together = ('svg_path', 'color')
=======
    def get_v1_id(cls, klass, object_id, extra=None):
        content_type = ContentType.objects.get_for_model(klass)

        try:
            return cls.objects.get(content_type=content_type, object_id=object_id, extra=extra).v1_object_id
        except ObjectDoesNotExist:
            return None

    @classmethod
    def get_v2_obj(cls, klass, v1_object_id, extra=None):
        content_type = ContentType.objects.get_for_model(klass)

        try:
            return cls.objects.get(content_type=content_type, v1_object_id=v1_object_id, extra=extra).content_object
        except ObjectDoesNotExist:
            return None

    @classmethod
    def create_map(cls, content_object, v1_object_id, extra=None):
        content_type = ContentType.objects.get_for_model(type(content_object))
        obj, __ = cls.objects.get_or_create(content_type=content_type, object_id=content_object.pk,
                                            v1_object_id=v1_object_id, extra=extra)
        return obj
>>>>>>> 94130f6a
<|MERGE_RESOLUTION|>--- conflicted
+++ resolved
@@ -848,10 +848,33 @@
         return f'{self.v1_object_id} -> {self.object_id}'
 
     @classmethod
-<<<<<<< HEAD
     def create_map(cls, content_object, v1_object_id):
         v1_to_v2_object_map = cls(content_object=content_object, v1_object_id=v1_object_id)
         v1_to_v2_object_map.save()
+
+    def get_v1_id(cls, klass, object_id, extra=None):
+        content_type = ContentType.objects.get_for_model(klass)
+
+        try:
+            return cls.objects.get(content_type=content_type, object_id=object_id, extra=extra).v1_object_id
+        except ObjectDoesNotExist:
+            return None
+
+    @classmethod
+    def get_v2_obj(cls, klass, v1_object_id, extra=None):
+        content_type = ContentType.objects.get_for_model(klass)
+
+        try:
+            return cls.objects.get(content_type=content_type, v1_object_id=v1_object_id, extra=extra).content_object
+        except ObjectDoesNotExist:
+            return None
+
+    @classmethod
+    def create_map(cls, content_object, v1_object_id, extra=None):
+        content_type = ContentType.objects.get_for_model(type(content_object))
+        obj, __ = cls.objects.get_or_create(content_type=content_type, object_id=content_object.pk,
+                                            v1_object_id=v1_object_id, extra=extra)
+        return obj
 
 
 class SVGToPNGMap(models.Model):
@@ -873,29 +896,4 @@
         return f'{self.svg_path} ({self.color}) -> {self.png_image_file}'
 
     class Meta:
-        unique_together = ('svg_path', 'color')
-=======
-    def get_v1_id(cls, klass, object_id, extra=None):
-        content_type = ContentType.objects.get_for_model(klass)
-
-        try:
-            return cls.objects.get(content_type=content_type, object_id=object_id, extra=extra).v1_object_id
-        except ObjectDoesNotExist:
-            return None
-
-    @classmethod
-    def get_v2_obj(cls, klass, v1_object_id, extra=None):
-        content_type = ContentType.objects.get_for_model(klass)
-
-        try:
-            return cls.objects.get(content_type=content_type, v1_object_id=v1_object_id, extra=extra).content_object
-        except ObjectDoesNotExist:
-            return None
-
-    @classmethod
-    def create_map(cls, content_object, v1_object_id, extra=None):
-        content_type = ContentType.objects.get_for_model(type(content_object))
-        obj, __ = cls.objects.get_or_create(content_type=content_type, object_id=content_object.pk,
-                                            v1_object_id=v1_object_id, extra=extra)
-        return obj
->>>>>>> 94130f6a
+        unique_together = ('svg_path', 'color')