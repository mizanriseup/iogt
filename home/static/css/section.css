<<<<<<< HEAD
=======
@media only screen and (min-device-width: 1025px) and (-webkit-min-device-pixel-ratio: 1) {
  /* DESKTOP ARTICLES VIEW COMPONENT */
  .desktopArticles {
    display: grid;
    grid-template-columns: 1fr 1fr 1fr;
    margin: 5%;
  }

  .mobileAndFeatureArticleContainer {
    display: none;
  }

  .tabletArticles {
    display: none;
  }

  .mobileArticles {
    display: none;
  }

  .featureArticles {
    display: none;
  }
}

/* DESKTOP ARTICLE COMPONENT */
@media only screen and (min-device-width: 1025px) and (-webkit-min-device-pixel-ratio: 1) {
  .tabletArticleContainer{
    display:none;
  }

  .articleContainer {
    height: 100%;
    padding-top: 10px;
    padding-bottom: 10px;
  }

  .desktopArticleContainer{
    margin: 10px;
    height: 100%;
  }

  .desktopArticleContainer .image {
    width: 100%;
    position:relative;
    display: inline-block;
  }

  .desktopArticleContainer .mainImage {
    width: 100%;
    height: 100%;
  }

  .desktopArticleContainer .share {
    background-color:white;
    border-radius: 200px;
    padding: 12px;
    display:flex;
    justify-content: center;
    align-items: center;
    position: absolute;
    top: 15%;
    left: 83%;
  }

  .desktopArticleContainer .content {
    font-family: 'Open Sans', sans-serif;
  }

  .desktopArticleContainer .content .title{
    color:'#303030';
    font-family: 'Poppins', sans-serif;
    font-size:25px;
    font-weight:700;
    line-height:30px;
    display:flex;
    align-items: center;
    height:80px;
  }

  .desktopArticleContainer .content .byline{
    color:#6B6B6B;
  }

  .tabletArticlesRowContainer {
    margin-bottom: 5%;
  }

  .tabletArticlesRowContainer .tabletArticlesHeader {
    display: flex;
    align-items: center;
    justify-content: center;
    font-family: 'Open Sans',sans-serif;
  }

  .tabletArticlesRowContainer .tabletArticlesHeader h1 {
    font-size: 35px;
    color:#303030;
    margin-right:15px;
  }

  .articlesRow {
    display: flex;
  }

  .desktopArticleContainer .title a{
    text-decoration: none;
    color: black;
  }
}

/* TABLET ARTICLES VIEW COMPONENT */
@media only screen and (min-device-width: 601px) and (max-device-width: 1024px) and (-webkit-min-device-pixel-ratio: 1) {
  .featureArticles {
    display: none;
  }

  .mobileArticles {
    display: none;
  }

  .desktopArticles {
    display: none;
  }

  .tabletArticles {
    padding-right: 10%;
    padding-left: 10%;
    padding-bottom: 10%;
    padding-top: 5%;
    display: flex;
    flex-flow: row wrap;
  }

  .tabletArticlesRowContainer {
    margin-bottom: 5%;
  }

  .tabletArticlesRowContainer .tabletArticlesHeader {
    display: flex;
    align-items: center;
    justify-content: center;
    font-family: 'Open Sans',sans-serif;
  }

  .tabletArticlesRowContainer .tabletArticlesHeader h1 {
    font-size: 35px;
    color:#303030;
    margin-right:15px;
  }

  .articlesRow {
    display: flex;
  }

  .tabletArticles .articleContainer {
      width: 40vw;
      margin-bottom: 0.5rem;
  }
}

/* TABLET ARTICLE COMPONENT */
@media only screen and (min-device-width: 601px) and (max-device-width: 1024px) and (-webkit-min-device-pixel-ratio: 1) {
  .desktopArticleContainer{
    display:none;
  }

  .mobileAndFeatureArticleContainer {
    display: none;
  }

  .tabletArticleContainer {
    font-family: 'Open Sans', sans-serif;
    font-size: 16px;
    margin-right: 5%;
    display:flex;
    flex-direction: column;
  }

  .tabletArticleContainer .content {
    text-align: left;
    border-bottom-style: solid;
    border-bottom-width: 0.2rem;
  }

  .tabletArticleContainer .image {
    width: 100%;
    height: 210px;
    position:relative;
    display: inline-block;
  }

  .tabletArticleContainer .mainImage {
    width: 100%;
  }

  .tabletArticleContainer .share {
    background-color:white;
    border-radius: 200px;
    padding: 12px;
    display:flex;
    justify-content: center;
    align-items: center;
    position: absolute;
    top: 15%;
    left: 83%;
  }

  .tabletArticleContainer .content .tag {
    font-size: 14px;
  }

  .tabletArticleContainer .content .byline {
    color: #6b6b6b;
    font-size: 16px;
    margin-bottom: 1rem;
  }

  .tabletArticleContainer .content .byline .author {
    font-style: italic;
  }

  .tabletArticleContainer .content .title {
    color: black;
    font-family: 'Poppins', sans-serif;
    font-weight: 700;
    font-size: 1.3rem;
    line-height: 30px;
  }


  .tabletArticleContainer .content .title a {
      text-decoration: none;
      color: black;
  }

  .tabletArticleContainer hr {
    height: 0.5px;
  }
}

/* MOBILE ARTICLES VIEW COMPONENT */
@media only screen and (min-device-width: 300px) and (max-device-width: 600px) {
  .desktopArticleContainer{
    display: none;
  }

  .tabletArticleContainer {
    display: none;
  }

  .tabletArticles {
    display: none;
  }

  .desktopArticles {
    display: none;
  }

  .featureArticles {
    display: none;
  }

  .mobileArticles .articleBlock {
    background: white;
    margin: 30px;
    padding-top: 15px;
    padding-right: 15px;
    padding-bottom: 35px;
    padding-left: 15px;
  }

  .mobileArticles .articleBlock .blockHeaderContainer {
    display: flex;
    flex-direction: row;
    align-items: center;
  }

  .mobileArticles .articleBlock .blockHeader {
    color: #bf0012;
    font-family: 'Open Sans', sans-serif;
    font-size: 14px;
    font-weight: normal;
    margin-right: 3px;
  }

  .mobileArticles .articleBlock .articleBlockViewMore {
    color: #bf0012;
    font-family: 'Open Sans', sans-serif;
    font-size: 14px;
    font-weight: normal;
    display: flex;
    flex-direction: row;
    align-items: center;
    float: right;
    margin-top: 5px;
  }
}

/* MOBILE ARTICLE COMPONENT */
@media only screen and (max-width: 600px) {
  .mobileHomeArticleContainer {
    background-color: white;
    padding: 0 1rem;
    border-bottom: grey solid 0.1rem;
  }


  .mobileHomeArticleContainer a {
      text-decoration: none;
  }

  .mobileTagContainer{
    display: flex;
    align-items: center;
    justify-content: space-between;
  }

  .mobileTag {
    font-family: 'Open Sans';
    font-size: 14px;
    font-weight: 400;
    text-transform: uppercase;
  }

  .mobileHeader{
    font-family: 'Poppins';
    font-size: 1.4rem;
    color: black;
    margin: 0.5rem 0;
  }

  .desktopArticleContainer {
    display: none;
  }

  .mobileAndFeatureArticleContainer {
    display: flex;
    flex-direction: row;
    justify-content: space-between;
    align-items: center;
    border-bottom: 1px solid #dadada;
    padding: 10px 12px;
    margin-top: 10px;
  }

  .mobileAndFeatureArticleContainer .content {
    display: flex;
    flex-direction: row;
    align-items: center;
  }

  .mobileAndFeatureArticleContainer .title {
    width: 200px;
    line-height: 18px;
    font-family: 'Poppins', sans-serif;
    font-weight: 500;
    font-size: 16px;
    margin-top: -5px;
    color: black;
  }

  .mobileAndFeatureArticleContainer .tag {
    display: none;
  }

  .mobileAndFeatureArticleContainer .image {
    width: 50px;
    height: 30px;
  }

  .mobileAndFeatureArticleContainer .mainImage {
    width: 100%;
    height: 100%;
    object-fit: cover;
  }

  .share img {
      width: 18px;
  }

}

/* FEATURE PHONE ARTICLES VIEW COMPONENT */
@media only screen and (max-device-width: 300px) {

  .desktopArticleContainer{
    display: none;
  }

  .tabletArticleContainer {
    display: none;
  }

  .tabletArticles {
    display: none;
  }

  .mobileArticles {
    display: none;
  }

  .desktopArticles {
    display: none;
  }

  .blockHeaderContainer {
    display: none;
  }

  .articleBlockViewMore {
    display: none;
  }

  .featureLinksContainer {
    padding: 0px 10px;
  }

  .featureLinksWrapper {
    padding: 0px 20px;
    margin-bottom: 15px;
  }

  .featureLinksContainer a {
    text-decoration-color: #20cd84;
  }

  .featureLinksContainer .noUnderline {
    text-decoration: none;
  }

  .featureLinksContainer .featureLink {
    display: flex;
    justify-content: space-between;
    align-items: center;
    font-family: 'Poppins', sans-serif;
    color: #20cd84;
    font-size: 11px;
    font-weight: 700;
    border-bottom: 1px solid #dadada;
    height: 30px;
  }

  .featureLinksContainer .searchLink {
    display: flex;
    justify-content: space-between;
    align-items: center;
    font-family: 'Poppins', sans-serif;
    font-style: italic;
    color: #20cd84;
    font-size: 11px;
    font-weight: 700;
    border-bottom: 1px solid #dadada;
    height: 30px;
  }
}

/** FEATURE PHONE ARTICLE COMPONENT **/
@media only screen and (max-width: 300px) {
  .tabletArticleContainer {
    display: none;
  }

  .desktopArticleContainer {
    display: none;
  }

  .mobileAndFeatureArticleContainer {
    display: flex;
    flex-direction: row;
    justify-content: space-between;
    align-items: center;
    border-bottom: 1px solid #dadada;
    padding: 0 12px;
    width: 100vw;
    margin: 0 0;
  }

  .mobileAndFeatureArticleContainer .title {
    width: 185px;
    font-family: 'Poppins', sans-serif;
    font-weight: 500;
    font-size: 9.5px;
    margin-top: -5px;
    color: black;
  }

  .mobileAndFeatureArticleContainer .content {
      display: block;
  }

  .mobileAndFeatureArticleContainer .tag {
    display: block;
    font-family: 'Open Sans', sans-serif;
    font-size: 6.5px;
    color: black;
    text-transform: uppercase;
  }

  .mobileAndFeatureArticleContainer .image {
    width: 49px;
    height: 26px;
  }

  .mobileAndFeatureArticleContainer .mainImage {
    width: 100%;
    height: 100%;
    object-fit: cover;
  }
}

.user-progress-container {
  width: 70%;
  margin: auto;
  background-color: blanchedalmond;
  font-weight: bold;
  padding: 5px;
  border-radius: 5px;
}
>>>>>>> 26357708
<|MERGE_RESOLUTION|>--- conflicted
+++ resolved
@@ -1,5 +1,3 @@
-<<<<<<< HEAD
-=======
 @media only screen and (min-device-width: 1025px) and (-webkit-min-device-pixel-ratio: 1) {
   /* DESKTOP ARTICLES VIEW COMPONENT */
   .desktopArticles {
@@ -509,14 +507,4 @@
     height: 100%;
     object-fit: cover;
   }
-}
-
-.user-progress-container {
-  width: 70%;
-  margin: auto;
-  background-color: blanchedalmond;
-  font-weight: bold;
-  padding: 5px;
-  border-radius: 5px;
-}
->>>>>>> 26357708
+}