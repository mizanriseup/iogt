<<<<<<< HEAD
=======
@media only screen and (min-device-width: 1025px) and (-webkit-min-device-pixel-ratio: 1) {
  /* DESKTOP ARTICLES VIEW COMPONENT */
  .desktopArticles {
    display: grid;
    grid-template-columns: 1fr 1fr 1fr;
    margin: 5%;
  }

  .mobileAndFeatureArticleContainer {
    display: none;
  }

  .tabletArticles {
    display: none;
  }

  .mobileArticles {
    display: none;
  }

  .featureArticles {
    display: none;
  }
}

/* DESKTOP ARTICLE COMPONENT */
@media only screen and (min-device-width: 1025px) and (-webkit-min-device-pixel-ratio: 1) {
  .tabletArticleContainer{
    display:none;
  }

  .articleContainer {
    height: 100%;
    padding-top: 10px;
    padding-bottom: 10px;
  }

  .desktopArticleContainer{
    margin: 10px;
    height: 100%;
  }

  .desktopArticleContainer .image {
    width: 100%;
    position:relative;
    display: inline-block;
  }

  .desktopArticleContainer .mainImage {
    width: 100%;
    height: 100%;
  }

  .desktopArticleContainer .share {
    background-color:white;
    border-radius: 200px;
    padding: 12px;
    display:flex;
    justify-content: center;
    align-items: center;
    position: absolute;
    top: 15%;
    left: 83%;
  }

  .desktopArticleContainer .content {
    font-family: 'Open Sans', sans-serif;
  }

  .desktopArticleContainer .content .title{
    color:'#303030';
    font-family: 'Poppins', sans-serif;
    font-size:25px;
    font-weight:700;
    line-height:30px;
    display:flex;
    align-items: center;
    height:80px;
  }

  .desktopArticleContainer .content .byline{
    color:#6B6B6B;
  }

  .tabletArticlesRowContainer {
    margin-bottom: 5%;
  }

  .tabletArticlesRowContainer .tabletArticlesHeader {
    display: flex;
    align-items: center;
    justify-content: center;
    font-family: 'Open Sans',sans-serif;
  }

  .tabletArticlesRowContainer .tabletArticlesHeader h1 {
    font-size: 35px;
    color:#303030;
    margin-right:15px;
  }

  .articlesRow {
    display: flex;
  }

  .desktopArticleContainer .title a{
    text-decoration: none;
    color: black;
  }
}

/* TABLET ARTICLES VIEW COMPONENT */
@media only screen and (min-device-width: 601px) and (max-device-width: 1024px) and (-webkit-min-device-pixel-ratio: 1) {
  .featureArticles {
    display: none;
  }

  .mobileArticles {
    display: none;
  }

  .desktopArticles {
    display: none;
  }

  .tabletArticles {
    padding-right: 10%;
    padding-left: 10%;
    padding-bottom: 10%;
    padding-top: 5%;
    display: flex;
    flex-flow: row wrap;
  }

  .tabletArticlesRowContainer {
    margin-bottom: 5%;
  }

  .tabletArticlesRowContainer .tabletArticlesHeader {
    display: flex;
    align-items: center;
    justify-content: center;
    font-family: 'Open Sans',sans-serif;
  }

  .tabletArticlesRowContainer .tabletArticlesHeader h1 {
    font-size: 35px;
    color:#303030;
    margin-right:15px;
  }

  .articlesRow {
    display: flex;
  }

  .tabletArticles .articleContainer {
      width: 40vw;
      margin-bottom: 0.5rem;
  }
}

/* TABLET ARTICLE COMPONENT */
@media only screen and (min-device-width: 601px) and (max-device-width: 1024px) and (-webkit-min-device-pixel-ratio: 1) {
  .desktopArticleContainer{
    display:none;
  }

  .mobileAndFeatureArticleContainer {
    display: none;
  }

  .tabletArticleContainer {
    font-family: 'Open Sans', sans-serif;
    font-size: 16px;
    margin-right: 5%;
    display:flex;
    flex-direction: column;
  }

  .tabletArticleContainer .content {
    text-align: left;
    border-bottom-style: solid;
    border-bottom-width: 0.2rem;
  }

  .tabletArticleContainer .image {
    width: 100%;
    height: 210px;
    position:relative;
    display: inline-block;
  }

  .tabletArticleContainer .mainImage {
    width: 100%;
  }

  .tabletArticleContainer .share {
    background-color:white;
    border-radius: 200px;
    padding: 12px;
    display:flex;
    justify-content: center;
    align-items: center;
    position: absolute;
    top: 15%;
    left: 83%;
  }

  .tabletArticleContainer .content .tag {
    font-size: 14px;
  }

  .tabletArticleContainer .content .byline {
    color: #6b6b6b;
    font-size: 16px;
    margin-bottom: 1rem;
  }

  .tabletArticleContainer .content .byline .author {
    font-style: italic;
  }

  .tabletArticleContainer .content .title {
    color: black;
    font-family: 'Poppins', sans-serif;
    font-weight: 700;
    font-size: 1.3rem;
    line-height: 30px;
  }


  .tabletArticleContainer .content .title a {
      text-decoration: none;
      color: black;
  }

  .tabletArticleContainer hr {
    height: 0.5px;
  }
}

/* MOBILE ARTICLES VIEW COMPONENT */
@media only screen and (min-device-width: 300px) and (max-device-width: 600px) {
  .desktopArticleContainer{
    display: none;
  }

  .tabletArticleContainer {
    display: none;
  }

  .tabletArticles {
    display: none;
  }

  .desktopArticles {
    display: none;
  }

  .featureArticles {
    display: none;
  }

  .mobileArticles .articleBlock {
    background: white;
    margin: 30px;
    padding-top: 15px;
    padding-right: 15px;
    padding-bottom: 35px;
    padding-left: 15px;
  }

  .mobileArticles .articleBlock .blockHeaderContainer {
    display: flex;
    flex-direction: row;
    align-items: center;
  }

  .mobileArticles .articleBlock .blockHeader {
    color: #bf0012;
    font-family: 'Open Sans', sans-serif;
    font-size: 14px;
    font-weight: normal;
    margin-right: 3px;
  }

  .mobileArticles .articleBlock .articleBlockViewMore {
    color: #bf0012;
    font-family: 'Open Sans', sans-serif;
    font-size: 14px;
    font-weight: normal;
    display: flex;
    flex-direction: row;
    align-items: center;
    float: right;
    margin-top: 5px;
  }
}

/* MOBILE ARTICLE COMPONENT */
@media only screen and (max-width: 600px) {
  .mobileHomeArticleContainer {
    background-color: white;
    padding: 0 1rem;
    border-bottom: grey solid 0.1rem;
  }


  .mobileHomeArticleContainer a {
      text-decoration: none;
  }

  .mobileTagContainer{
    display: flex;
    align-items: center;
    justify-content: space-between;
  }

  .mobileTag {
    font-family: 'Open Sans';
    font-size: 14px;
    font-weight: 400;
    text-transform: uppercase;
  }

  .mobileHeader{
    font-family: 'Poppins';
    font-size: 1.4rem;
    color: black;
    margin: 0.5rem 0;
  }

  .desktopArticleContainer {
    display: none;
  }

  .mobileAndFeatureArticleContainer {
    display: flex;
    flex-direction: row;
    justify-content: space-between;
    align-items: center;
    border-bottom: 1px solid #dadada;
    padding: 10px 12px;
    margin-top: 10px;
  }

  .mobileAndFeatureArticleContainer .content {
    display: flex;
    flex-direction: row;
    align-items: center;
  }

  .mobileAndFeatureArticleContainer .title {
    width: 200px;
    line-height: 18px;
    font-family: 'Poppins', sans-serif;
    font-weight: 500;
    font-size: 16px;
    margin-top: -5px;
    color: black;
  }

  .mobileAndFeatureArticleContainer .tag {
    display: none;
  }

  .mobileAndFeatureArticleContainer .image {
    width: 50px;
    height: 30px;
  }

  .mobileAndFeatureArticleContainer .mainImage {
    width: 100%;
    height: 100%;
    object-fit: cover;
  }

  .share img {
      width: 18px;
  }

}

/* FEATURE PHONE ARTICLES VIEW COMPONENT */
@media only screen and (max-device-width: 300px) {

  .desktopArticleContainer{
    display: none;
  }

  .tabletArticleContainer {
    display: none;
  }

  .tabletArticles {
    display: none;
  }

  .mobileArticles {
    display: none;
  }

  .desktopArticles {
    display: none;
  }

  .blockHeaderContainer {
    display: none;
  }

  .articleBlockViewMore {
    display: none;
  }

  .featureLinksContainer {
    padding: 0px 10px;
  }

  .featureLinksWrapper {
    padding: 0px 20px;
    margin-bottom: 15px;
  }

  .featureLinksContainer a {
    text-decoration-color: #20cd84;
  }

  .featureLinksContainer .noUnderline {
    text-decoration: none;
  }

  .featureLinksContainer .featureLink {
    display: flex;
    justify-content: space-between;
    align-items: center;
    font-family: 'Poppins', sans-serif;
    color: #20cd84;
    font-size: 11px;
    font-weight: 700;
    border-bottom: 1px solid #dadada;
    height: 30px;
  }

  .featureLinksContainer .searchLink {
    display: flex;
    justify-content: space-between;
    align-items: center;
    font-family: 'Poppins', sans-serif;
    font-style: italic;
    color: #20cd84;
    font-size: 11px;
    font-weight: 700;
    border-bottom: 1px solid #dadada;
    height: 30px;
  }
}

/** FEATURE PHONE ARTICLE COMPONENT **/
@media only screen and (max-width: 300px) {
  .tabletArticleContainer {
    display: none;
  }

  .desktopArticleContainer {
    display: none;
  }

  .mobileAndFeatureArticleContainer {
    display: flex;
    flex-direction: row;
    justify-content: space-between;
    align-items: center;
    border-bottom: 1px solid #dadada;
    padding: 0 12px;
    width: 100vw;
    margin: 0 0;
  }

  .mobileAndFeatureArticleContainer .title {
    width: 185px;
    font-family: 'Poppins', sans-serif;
    font-weight: 500;
    font-size: 9.5px;
    margin-top: -5px;
    color: black;
  }

  .mobileAndFeatureArticleContainer .content {
      display: block;
  }

  .mobileAndFeatureArticleContainer .tag {
    display: block;
    font-family: 'Open Sans', sans-serif;
    font-size: 6.5px;
    color: black;
    text-transform: uppercase;
  }

  .mobileAndFeatureArticleContainer .image {
    width: 49px;
    height: 26px;
  }

  .mobileAndFeatureArticleContainer .mainImage {
    width: 100%;
    height: 100%;
    object-fit: cover;
  }
}

.user-progress-container {
  width: 70%;
  margin: auto;
  background-color: blanchedalmond;
  font-weight: bold;
  padding: 5px;
  border-radius: 5px;
}
>>>>>>> 515121fd
<|MERGE_RESOLUTION|>--- conflicted
+++ resolved
@@ -1,5 +1,3 @@
-<<<<<<< HEAD
-=======
 @media only screen and (min-device-width: 1025px) and (-webkit-min-device-pixel-ratio: 1) {
   /* DESKTOP ARTICLES VIEW COMPONENT */
   .desktopArticles {
@@ -518,5 +516,4 @@
   font-weight: bold;
   padding: 5px;
   border-radius: 5px;
-}
->>>>>>> 515121fd
+}