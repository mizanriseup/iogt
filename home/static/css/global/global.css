--- conflicted
+++ resolved
@@ -464,16 +464,13 @@
   color: #9a9a9a;
 }
 
-<<<<<<< HEAD
-.rtl .search__form svg {
+
+.rtl .search__form img {
   left: auto;
   right: 15px;
 }
 
-.search__form svg {
-=======
 .search__form img {
->>>>>>> ba748690
   position: absolute;
   left: 15px;
   top: 14px;
