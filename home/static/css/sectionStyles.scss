@import '../../../styles/mixins';

.section-page-details { 
   color: $white;
   display:flex;
   flex-direction: column;
   justify-content: space-around;
   padding-bottom: 22.55px;
   padding-top: 24px;
   min-height: 196px;

   &__back {
      padding:10px 0;
      color:white;
      text-decoration: none;
      width: 67px;
      height: 24px;
      margin-left: 12px;
      top: 56px;
      background: rgba(0, 0, 0, 0.3);
      border-radius: 30px;
      display:flex;
      justify-content: center;
      align-items: center;
      font-family: Poppins;
      font-style: normal;
      font-weight: 500;
      font-size: 10px;
      line-height: 12px;
      letter-spacing: 0.1em;
      text-transform: uppercase;
      color:$white;

      &--image1 {
         height: 12px;
         width: 8px;
         left: 18px;
         top: 6px;
         margin-right: 10px;
         border-radius: 0px;
      }
   }

   &__title{
      width: 111px;
      height: 28px;
      padding-left: 20px;
      top: 223.45px;
      font-family: Poppins;
      font-style: normal;
      font-weight: 800;
      font-size: 24px;
      line-height: 28px;
   }

   &__survey {
      display: flex;
      flex-direction: row;
      align-items: center;
      justify-content: space-around;
      text-decoration: none;
      color:$black;
      padding: 8px 12px;
      margin: 0% 5%;
      padding-bottom: 22.5px;
      top: 72.78%;
      bottom: 7.1%;
      border-radius: 30px;
      font-family: Poppins;
      font-style: normal;
      font-weight: bold;
      font-size: 16px;
      line-height: 22px;
      letter-spacing: 0.01em;
      text-align: left;


      &--image1 {
         height: 22;
         width: 20px;
         left: 0px;
         top: 16.9847412109375px;
         border-radius: 0px;
         margin-right: 10px;
      }

      &--image2 {
         margin-left: 10px;
         height: 12px;
         width: 7px;
         left: 200px;
         top: 13px;
         border-radius: 0px;
      }
   }
}


.featured-content {
   margin: 0 12px;
   margin-top: 7px;
   margin-bottom: 19px;
   border-radius: 8px;
   padding:8px 12px;

   a {
      text-decoration: none;
      font-family: Poppins;
      font-style: normal;
      font-weight: bold;
      font-size: 10px;
      line-height: 22px;
      letter-spacing: 0.01em;
      color: inherit;
   }

   &--image1 {
      height: 22;
      width: 20px;
      left: 0px;
      top: 16.9847412109375px;
      border-radius: 0px;
      margin-right: 10px;
   }

   &--image2 {
      margin-left: 10px;
      height: 12px;
      width: 7px;
      left: 200px;
      top: 13px;
      border-radius: 0px;
   }
   @include sm {
      margin: 0 20px;
      margin-top: 7px;
      margin-bottom: 19px;
      border-radius: 8px;
      padding:13px 12px;
   
      a {
         text-decoration: none;
         font-family: Poppins;
         font-style: normal;
         font-weight: bold;
         font-size: 16px;
         line-height: 22px;
         letter-spacing: 0.01em;
      }
   
      &--image1 {
         height: 22;
         width: 20px;
         left: 0px;
         top: 16.9847412109375px;
         border-radius: 0px;
         margin-right: 10px;
      }
   
      &--image2 {
         margin-left: 10px;
         height: 12px;
         width: 7px;
         left: 200px;
         top: 13px;
         border-radius: 0px;
      }
   }
}

.section-page-sections {
   &__section{
      text-decoration: none;
      color:$black;
      display: flex;
      flex-direction: row;
      align-items: center;
      justify-content: space-between;
      padding: 8px 12px;
      border-bottom: 1px solid $fog;
      font-family: Poppins;
      font-style: normal;
      font-weight: bold;
      font-size: 10px;
      letter-spacing: 0.01em;
      text-align: left;
   }
   @include sm {
      &__section{
         padding: 8px 20px;
         font-size: 16px;
         line-height: 22px;
      }
   }
}

// article page styles

.article {

   &__img {
      width:100%;
      height:auto
   }

   &__back {
      display:flex;
      color:white;
      text-decoration: none;
      background-color: $unicef;
      padding: 15px 20px;
   }

   &__back--image1 {
      margin-right: 6px;
   }
}



.article-content {
   padding: 0px 12px;
   font-family: Poppins;

   img {
      width:100%;
      height:auto
   }

   h1 {
      font-style: normal;
      font-weight: bold;
      font-size: 16px;
      line-height: 20px;
      color: $black;
      margin-bottom: 16px;
   }

   p {
      font-style: normal;
      font-weight: 500;
      font-size: 10px;
      line-height: 16px;
      color:$dark;
   }

   video, audio {
      margin:10px 0px;
      width:100%;
      height:auto
}

   &__chat-btn {
      margin-top: 20px;
      display: flex;
      flex-direction: row;
      justify-content: center;
      align-items: center;
      padding: 8px 16px;
      border: 1px solid $black;
      background-color: white;
      border-radius: 8px;
      width: 100%;
      font-style: normal;
      font-weight: 600;
      font-size: 10px;
      line-height: 16px;
      color: $black;
      text-decoration: none;
   }

   @include sm {
      padding: 0px 22px;
      
      h1 {
         font-size: 24px;
         line-height: 28px;
         margin-bottom: 24px;
      }
   
      p {
         font-size: 16px;
         line-height: 24px;
      }
   
      &__chat-btn {
         font-size: 16px;
         line-height: 22px;
         padding: 12px 16px;
      }
   }
}

.quiz-holder {
   margin:40px 12px;
   display: flex;
   flex-direction: column;
   justify-content: center;
   align-items: center;

   a {
      text-decoration: none;
      display: flex;
      align-items: center;
      justify-content: space-between;
      color: inherit; 
    }

    p:first-of-type {
      font-weight: 500;
      font-size: 8px;
      line-height: 12px;
      text-transform: uppercase;
    }

   p {
      font-family: Poppins;
      font-style: normal;
      padding-right: 20px;
      margin: 0;
   }

   p:nth-of-type(2n) {
      font-weight: bold;
      font-size: 10px;
      line-height: 16px;
      letter-spacing: 0.01em;
   }

   &__quiz {
      width: 100%;
      margin: 10px;
      padding: 8px 12px;
      border-radius: 8px;
   }
   
   @include sm {
   margin: 0px 20px;
   display: flex;
   flex-direction: column;
   justify-content: center;
   align-items: center;

   a {
      text-decoration: none;
      display: flex;
      align-items: center;
      justify-content: space-between;
      color: inherit;
    }

    p:first-of-type {
      font-family: Poppins;
      font-style: normal;
      font-weight: 500;
      font-size: 12px;
      line-height: 16px;
      letter-spacing: 0.1em;
      text-transform: uppercase;
    }

   p {
      padding-right: 20px;
      margin: 0;
   }

   p:nth-of-type(2n) {
      font-family: Poppins;
      font-style: normal;
      font-weight: bold;
      font-size: 16px;
      line-height: 22px;
      letter-spacing: 0.01em;
   }

   &__quiz {
      width: 100%;
      margin: 16px;
      padding: 8px 12px;
      border-radius: 8px;
   }
}
}



.article-navigation {
   display:flex;
   justify-content: space-between;
   padding-top: 12px;

   a {
      display: flex;
      flex-direction: row;
      justify-content: center;
      align-items: center;
      padding: 8px 12px;
      text-decoration: none;
      width: 105px;
      height: 32px;
      left: calc(50% - 156px/2 - 82px);
      border-radius: 18px;
      margin-bottom: 12px;
   }

   &__button--previous{
      font-family: Poppins;
      font-style: normal;
      font-weight: 600;
      font-size: 10px;
      line-height: 16px;
      color: $black;
      border: 1.5px solid $gray-light;
   }

   &__button--next {
      height: 22px;
      background-color: $black;
      font-style: normal;
      font-weight: 600;
      font-size: 10px;
      line-height: 16px;
      color: $white;
   }

   @include sm {
      display:flex;
      justify-content: space-between;
      padding-top: 24px;
   
      a {
         display: flex;
         flex-direction: row;
         justify-content: center;
         align-items: center;
         padding: 12px 16px;
         text-decoration: none;
         position: static;
         width: 132px;
         height: 46px;
         left: calc(50% - 156px/2 - 82px);
         top: 0px;
         box-sizing: border-box;
         border-radius: 24px;
      }
   
      &__button--previous{
         height: 22px;
         left: 43px;
         top: 12px;
         font-family: Poppins;
         font-style: normal;
         font-weight: 600;
         font-size: 16px;
         line-height: 22px;
         color: $black;
         border: 1.5px solid $gray-light;
      }
   
      &__button--next {
         height: 22px;
         left: 59.5px;
         top: 12px;
         background-color: black;
         font-style: normal;
         font-weight: 600;
         font-size: 16px;
         line-height: 22px;
         color: $white;
      }
   }
}


.related_reading {
   margin: 0px 12px;
   font-family: Poppins;
   font-style: normal;

   h2 {
      font-weight: 800;
      font-size: 16px;
      line-height: 24px;
      color: $black;
   }

   ul {
      list-style: none;
      padding:0;

      p {
         width: 40%;
         font-family: Poppins;
         font-style: normal;
         font-weight: bold;
         margin-right: 5px;
         font-size: 10px;
         line-height: 16px;
         letter-spacing: 0.01em;
         color: $black;
      }
   }

   a {
      display:flex;
      justify-content: space-between;
      align-items: center;
      padding: 6px 0px;
      border-bottom: 1px solid $fog;
      text-decoration: none;
      color:black;
      font-family: Poppins;
      font-style: normal;
      font-weight: bold;
      font-size: 10px;
      line-height: 22px;
      letter-spacing: 0.01em;
      color: $black;
   }

   img {
      border-radius: 8px;
      width: 50%;
      height: auto;
   }

   &__img--sm {
      display:none
   }


@include sm {

   margin: 0px 20px;

   h2 {
      height: 28px;
      font-weight: 800;
      font-size: 24px;
      line-height: 28px;
      color: $black;
   }

   ul {
      p {
         width: 50%;
         font-size: 16px;
         margin-right: 5px;
         line-height: 24px;
         letter-spacing: 0.01em;
         color: $black;
      }
   }

   a {
      padding: 16px 0px;
      border-bottom: 1px solid $fog;
      text-decoration: none;
      color:black;
      font-family: Poppins;
      font-style: normal;
      font-weight: bold;
      font-size: 16px;
      line-height: 22px;
      letter-spacing: 0.01em;
      color: $black;
   }

   &__img--xs {
      display:none
   }

   &__img--sm {
      display: block
   }
}
}



<<<<<<< HEAD
.comments { 
=======
.comments {
  padding-top: 12px;
>>>>>>> b0d102f9

  h2 {
   margin: 0;
   display: flex;
   flex-direction: row;
   align-items: center;
   padding: 12px 9px;
   background: $pearl;
   font-size: 10px;
   line-height: 16px;
  }

  h3 {
   font-family: Poppins;
   font-style: normal;
   font-weight: 800;
   font-size: 16px;
   line-height: 24px;
  }

  &__count {
   width: 16px;
   height: 16px;
   background: $black;
   font-family: Poppins;
   font-style: normal;
   font-weight: bold;
   font-size: 10px;
   line-height: 16px;
   letter-spacing: 0.01em;
   color: $white;
   border-radius: 50%;
   display: flex;
   justify-content: center;
   align-items: center;
   margin-left: 10px;
  }

  &__form {
   background-color: $pearl;
  }

  &__loader {
   background-color: $unicef;
    }

  &__input-holder {
   display:flex;
   background-color: $pearl;
   
   }

   &__login {
      background-color: $pearl;
      font-size: 10px;
      line-height: 16px;
      padding: 12px;

      p {
         margin-top: 0;
      }
   }

  &__submit {
   display: flex;
   flex-direction: row;
   justify-content: center;
   align-items: center;
   padding: 12px 16px;
   background-color: $black;
   border-radius: 24px;
   flex: none;
   order: 1;
   align-self: stretch;
   flex-grow: 0;
   margin: 16px 0px;

   input, a {
      margin-bottom: 10px;
      width: 100%;
      margin-left: 12px;
      margin-right: 12px;
      text-decoration: none;
      background-color: $black;
      color:white;
      border:none;
      font-family: Poppins;
      font-style: normal;
      font-weight: 600;
      font-size: 10px;
      line-height: 16px;
      color: $white;
   }

  
}

@include sm {
   padding-top: 40px;

  h2 {
   padding: 20px;
   font-size: 16px;
   line-height: 22px;
  }

  h3 {
   font-size: 24px;
   line-height: 28px;
  }

  &__count {
   width: 30px;
   height: 30px;
   font-size: 12px;
   line-height: 16px;
   margin-left: 10px;
  }
  

   &__login {
      padding: 20px;
      font-size: 16px;
      line-height: 24px;
   }


  &__input-holder {
   padding: 0px 20px;
   
   }

  &__submit {
   padding: 12px 16px;
   margin: 16px 0px;

   button {
     background-color: $pearl;
     color: $black;
     border: none;
     font-family: Poppins;
     font-style: normal;
     font-weight: 600;
  }

   input, a {
      font-size: 16px;
      line-height: 22px;
   }
   }
}


.individual-comment {
   margin-top: 1px;
   padding: 12px;
   background: $pearl;

   span {
      display: flex;

      p {
         font-family: Poppins;
         font-style: normal;
         font-weight: 500;
         font-size: 16px;
         line-height: 20px;
         color: $dark;
         display: flex;
         align-items: center;
         margin:0;
      }

      p:first-of-type {
         color:white;
          width: 32px;
          margin-right: 8px;
          height: 32px;
          border-radius: 50%;
          background-color: $unicef;
          display: flex;
          justify-content: center;
          align-items: center;
      }

      p:nth-of-type(2n) {
         font-family: Poppins;
         font-style: normal;
         font-weight: bold;
         font-size: 10px;
         line-height: 16px;
         letter-spacing: 0.01em;
         color: $black;
      }
   }



   &__data {
      display: flex;
      justify-content: space-between;
      align-items: center;
   }

   &__date {
      font-family: Poppins;
      font-style: normal;
      font-weight: 500;
      font-size: 10px;
      line-height: 16px;
      color:$dark;
      opacity: 0.4;
   }

   .content, &__moderator {
      font-family: Poppins;
      font-style: normal;
      font-weight: 500;
      font-size: 10px;
      line-height: 16px;
      color: $black;
   }

   .content {
      margin-bottom: 20px;
   }

   .report-comment {
      font-style: normal;
      font-weight: 600;
      font-size: 12px;
      line-height: 16px;
      color: $black;
      text-decoration: none;
   }

  
   @include sm {
      padding: 20px;
   
      span {
     
   
         p {
            font-size: 16px;
            line-height: 24px;
            margin:0;
         }
   
         p:first-of-type {
             width: 32px;
             margin-right: 8px;
             height: 32px;
             border-radius: 50%;
         }
   
         p:nth-of-type(2n) {
            font-size: 16px;
            line-height: 24px;
            letter-spacing: 0.01em;
         }
      }
   
      &__date {
         font-size: 12px;
         line-height: 12px;
      }

      .content, &__moderator {
         font-size: 16px;
         line-height: 24px;
      }
   
      .report-comment {
         font-size: 14px;
         line-height: 20px;
      }
   }
}


.article-page-details {
   color: $white;
   display:flex;
   padding-bottom: 22.55px;
   padding-top: 24px;
   width:100%;
   height:auto;

   &__back {
      color:white;
      text-decoration: none;
      width: 67px;
      height: 24px;
      margin-left: 12px;
      top: 56px;
      background: rgba(0, 0, 0, 0.3);
      border-radius: 30px;
      display:flex;
      justify-content: center;
      align-items: center;
      font-family: Poppins;
      font-style: normal;
      font-weight: 500;
      font-size: 10px;
      line-height: 12px;
      letter-spacing: 0.1em;
      text-transform: uppercase;
      color: $white;

      &--image1 {
         height: 12px;
         width: 8px;
         left: 18px;
         top: 6px;
         margin-right: 10px;
         border-radius: 0px;
      }
   }

   &__title{
      width: 111px;
      height: 28px;
      padding-left: 20px;
      top: 223.45px;
      font-family: Poppins;
      font-style: normal;
      font-weight: 800;
      font-size: 24px;
      line-height: 28px;
   }

   &__survey {
      display: flex;
      flex-direction: row;
      align-items: center;
      justify-content: space-around;
      text-decoration: none;
      color:$black;
      padding: 8px 12px;
      margin: 0% 5%;
      top: 72.78%;
      bottom: 7.1%;
      background: $white;
      border-radius: 30px;
      font-family: Poppins;
      font-style: normal;
      font-weight: bold;
      font-size: 16px;
      line-height: 22px;
      letter-spacing: 0.01em;
      text-align: left;


      &--image1 {
         height: 22;
         width: 20px;
         left: 0px;
         top: 16.9847412109375px;
         border-radius: 0px;
         margin-right: 10px;
      }

      &--image2 {
         margin-left: 10px;
         height: 12px;
         width: 7px;
         left: 200px;
         top: 13px;
         border-radius: 0px;
      }
   }
}


.comment-holder {
   border: 1px solid $pearl;
   width: 100vw;
   background-color:$pearl;
}

.form-control {
   background-color:$white;
   width: 100%;
   min-height: 160px;
   border: 1px solid $fog;
   box-sizing: border-box;
   border-radius: 8px;
   padding:7px 12px;
   font-style: normal;
   font-size: 10px;
   line-height: 16px;
   font-weight: 500;
   letter-spacing: 0.01em;
   color:$gray;

   @include sm {
      font-size: 16px;
      line-height: 24px;
   }
}




.cache-banner {
   display: none;

   @include sm {
   display: flex;
   flex-direction: column;
   padding: 12px;
   padding-top: 8px;
   left: 0px;
   top: 0px;
   background-color: #E0F2FD;

   p {
      font-style: normal;
      font-weight: normal;
      font-size: 16px;
      line-height: 24px;
   }

   p:nth-of-type(2n){
      font-weight: 700;
   }

   &__download {
      display: flex;
      flex-direction: row;
      justify-content: center;
      align-items: center;
      padding: 5px 12px;
      border: none;
      height: 26px;
      background: $unicef;
      border-radius: 8px;
      font-family: Poppins;
      font-style: normal;
      font-weight: 600;
      font-size: 16px;
      line-height: 16px;
      color: $white;
   }

   &__close-holder {
      display: flex;
      justify-content: flex-end;

      &__button {
         padding: 0px 4px;
         background: $unicef;
         border: none;
         border-radius: 40px;
         height:20px;
         width: 20px;
         background-image: url("/static/icons/cancel.svg");
         background-repeat: no-repeat;
         border:none;
      }
   }
   }
}

// home page styling

.home-page {
  &__featured-content {
   padding: 0 22px;

   .related_reading {
      margin:0
   }
  }
}

.banner-holder {
   margin-top: 4px;
   padding: 0 4px;

   img {
      margin-bottom: 4px;
      width: 100vw;
      height: auto;
      border-radius: 12px;
   }

 @include sm {
   margin-top: 8px;
   margin-bottom: 20px;
   padding: 0px 12px;

   img {
      margin-bottom: 6px;
      width: 100vw;
      height: auto;
      border-radius: 12px;
   }
 }

}

// header styling

.xs-home-header {
   display: flex;
   align-items: center;
   justify-content: space-between;
   padding:12px;

   &__search {
      height: 11px;
      width: 11px;
   }

   &__select {
      font-weight: 600;
      font-size: 10px;
      background-color: $gold;
      border:none;
      border-radius: 8px;
      font-family: Poppins;
      font-style: normal;
      color: $black;
      padding: 2px;
   }

   @include sm {
      display: none;
   }
}

.sm-home-header {
   display: none;

      @include sm {
      display: flex;
      align-items: center;
      justify-content: space-between;
      background:$white;
      border: 1px solid $fog;
      border-bottom-left-radius: 10px;
      border-bottom-right-radius: 10px;
      padding:12px;

      select {
         appearance: none;
         margin-right:10px;
         background: $gold;
         border:none;
         border-radius: 8px;
         font-family: Poppins;
         font-style: normal;
         font-weight: 600;
         font-size: 12px;
         line-height: 16px;
         color: $black;
         display: flex;
         flex-direction: row;
         justify-content: center;
         align-items: center;
         padding: 5px 12px;
         background-image: url("/static/icons/down.svg");
         background-repeat: no-repeat;
         background-position: 80px;
         background-size: 10px;
      }

      &__options {
         width:50vw;
         display: flex;
         justify-content: flex-end;

         select {
            appearance: none;
            margin-right:10px;
            background: $gold;
            border:none;
            border-radius: 8px;
            font-family: Poppins;
            font-style: normal;
            font-weight: 600;
            font-size: 12px;
            line-height: 16px;
            color: $black;
            display: flex;
            flex-direction: row;
            justify-content: center;
            align-items: center;
            padding: 5px 12px;
            background-image: url("/static/icons/down.svg");
            background-repeat: no-repeat;
            background-position: 80px;
            background-size: 10px;
         }

         img {
            margin: 0;
            border-left: 1px solid $fog;
            padding: 5px 0;
            padding-left:10px;
         }
      }
   }
}



// footer styles

.footer-main {
   margin-top: 20px;
}

.footer {
  border-top: 1px solid $fog;
  padding-left: 12px;
  padding-right: 12px;


  .sm-home-header {
     display: none;
  }

  select {
     margin: 0;
  }

  label, svg {
     display:flex;
     align-items: center;
  }

  svg {
     height: 10px;
  }

  &__form {
   margin-top: 25px;
   background: $pearl;
   border: 1px solid $fog;
   border-radius: 8px;
   padding: 8px;

   input {
      border:none;
      background: $pearl;
      font-family: Poppins;
      font-style: normal;
      font-weight: 500;
      line-height: 22px;
      font-size: 10px;
      line-height: 16px;
      letter-spacing: 0.01em;
      color: $gray;
   }
  }

  &__copyright {
   font-weight: 500;
   font-size: 8px;
   line-height: 16px;
   text-align: center;
   color: $gray;
   padding-top: 12px;
  }

  @include sm {
   padding-left: 20px;
   padding-right: 20px;
   margin-top: 60px;

   .sm-home-header {
      display: flex;
      padding:0;
      padding-top: 22px;
      border:none;
   }

   &__form {
      margin-top: 35px;
      background: $pearl;
      border: 1px solid $fog;
      box-sizing: border-box;
      border-radius: 8px;
      padding: 13px;

      input {
         width: 96%;
         border:none;
         padding-left: 13px;
         padding-left: 13px;
         font-weight: 500;
         font-size: 16px;
         line-height: 22px;
      }


     }
     &__copyright {
      font-weight: 500;
      font-size: 10px;
      line-height: 16px;
      text-align: center;
      color: $gray;
      padding-top: 32px;
      padding-bottom: 80px;
     }
  }
}

// top level setion

.top-level, .bottom-level {
   margin-top: 12px;
   border-top: 1px solid $fog;


   &__section {
      display:flex;
      margin-top: 8px;
      padding: 9px 12px;
      border-radius: 8px;

      a {
         color:inherit;
         text-decoration: none;
         font-family: Poppins;
         font-style: normal;
         font-weight: bold;
         font-size: 10px;
         line-height: 16px;
         letter-spacing: 0.01em;
         padding-left: 10px;
      }
   }

   img {
      max-width: 16px;
   }

   @include sm {
      margin-top: 32px;
      padding-top: 12px;
      &__section {
         padding: 13px 12px;

         a {
            font-size: 16px;
            line-height: 22px;
         }
      }
   }
}



.bottom-level {
   &__section {
      background-color:$pearl;
   }

}


// sticky footer

.sticky-footer {
           position: fixed;
           bottom: 0px;
           width: 100vw;
           z-index: 99;
        }

.sticky {
   @include sm {
      position: fixed;
      bottom: 0px;
      width: 100vw;
      a {
         text-decoration: none;
      }
   }
}


.nav-bar {
   &__wrap {
      width: 100vw;
      display: flex;
      justify-content: space-around;
      background-color: $unicef;
 }
}

.nav-bar-item  {

   a {
      background-color:$unicef;
      display: flex;
      flex-wrap: wrap;
      justify-content: center;
      padding: 8px 0;
      text-decoration: none;
      background-color: $unicef;
   }

   &__active {
      background-color:$unicef;
      display: flex;
      flex-wrap: wrap;
      align-items: center;
      justify-content: center;
      padding: 8px 0;
      text-decoration: none;
      background-color: $unicef-accent;
      min-width: 33.33vw;
   }

   &__icon {
      width: 18px;
      height: 18px;
      left: calc(50% - 25.2px/2 + 0px);
      top: calc(50% - 24.82px/2 + 24.82px);

      img {
         max-width: 100%;
         max-height: 100%;
      }
   }

   &__title {
      color:$white;
      font-size: 8px;
      font-weight: 600;
      line-height: 20px;
      margin-top: 2px;
      text-align: center;
      width: 100%;
   }

  @include sm {
   &__icon {
      width: 25.2px;
      height: 24.82px;
   }

   &__title {
      font-size: 10px;
   }
  }

}



<|MERGE_RESOLUTION|>--- conflicted
+++ resolved
@@ -578,12 +578,8 @@
 
 
 
-<<<<<<< HEAD
-.comments { 
-=======
+
 .comments {
-  padding-top: 12px;
->>>>>>> b0d102f9
 
   h2 {
    margin: 0;
