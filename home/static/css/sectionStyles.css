--- conflicted
+++ resolved
@@ -1292,26 +1292,29 @@
   max-width: 16px;
 }
 
-<<<<<<< HEAD
+
 .sticky-footer {
-  position: fixed;
-  bottom: 0px;
-  width: 100vw;
-  z-index: 99;
-=======
+          position: fixed;
+          bottom: 0px;
+          width: 100vw;
+          z-index: 99;
+        }
+
+
 @media only screen and (min-width: 360px) {
   .top-level, .bottom-level {
     margin-top: 32px;
     padding-top: 12px;
   }
+
   .top-level__section, .bottom-level__section {
     padding: 13px 12px;
   }
+
   .top-level__section a, .bottom-level__section a {
     font-size: 16px;
     line-height: 22px;
   }
->>>>>>> a2b7adfa
 }
 
 .bottom-level__section {
