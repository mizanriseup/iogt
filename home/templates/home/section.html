{% extends "base.html" %}
<<<<<<< HEAD
{% load static wagtailcore_tags wagtailimages_tags home_tags sass_tags %}

{% block extra_css %}

{% endblock extra_css %}

{% block content %}

<div class="container">
  <img src="img_snow_wide.jpg" alt="Snow" style="width:100%;">
  <div class="bottom-left">Bottom Left</div>
  <div class="top-left">Top Left</div>
  <div class="top-right">Top Right</div>
  <div class="bottom-right">Bottom Right</div>
  <div class="centered">Centered</div>
</div>
    <section class='section-page-details'>
        <a href='' class='section-page-details__back'>
          <img class='section-page-details__back--image1' src="{% static 'images/white-stroke.png' %}">
           Back
        </a>
        <h1 class='section-page-details__title'>Covid-19</h1>
        <a href='' class='section-page-details__survey'> 
          <img class='section-page-details__survey--image1' src="{% static 'images/path490.png' %}">
          Early Life tips quick survey
          <img class='section-page-details__survey--image2' src="{% static 'images/Stroke 3.png' %}">
        </a>
    </section>
    <section class='section-page-sections'>
        <a href='' class='section-page-sections__section'>Feeding your baby <img class='section-page-details__survey--image2' src="{% static 'images/Stroke 3.png' %}" alt=''></a>
        <a href='' class='section-page-sections__section'>Breast feeding <img class='section-page-details__survey--image2' src="{% static 'images/Stroke 3.png' %}" alt=''></a>
        <a href='' class='section-page-sections__section' alt=''>What works and what's worst <img class='section-page-details__survey--image2' src="{% static 'images/Stroke 3.png' %}"></a>
    </section> 
    <div class='footer'>Menu Bar</div>
    <section class='suggested-articles'>
        <div class='suggested-article'>
            <a href=''>What precautions can you take against the coronavirus</a>
            <img src='https://images.pexels.com/photos/4541395/pexels-photo-4541395.jpeg?cs=srgb&dl=pexels-piyapong-sayduang-4541395.jpg&fm=jpg' alt=''>
        </div>
       <section class='quiz-holder'>
            <a class='quiz'>
                <span class='quiz__details'>
                    <p>Quiz</p>
                    <p class='quiz__details--bold'>Early Life quiz</p>
                </span>
                <img class="quiz__image" src="{% static 'images/Stroke 3.png' %}" alt=''>
            </a>
       </section>
         <div class='suggested-article'>
            <a href=''>What precautions can you take against the coronavirus</a>
            <img src='https://images.pexels.com/photos/4541395/pexels-photo-4541395.jpeg?cs=srgb&dl=pexels-piyapong-sayduang-4541395.jpg&fm=jpg' alt=''>
        </div>
         <div class='suggested-article'>
            <a href=''>What precautions can you take against the coronavirus</a>
            <img src='https://images.pexels.com/photos/4541395/pexels-photo-4541395.jpeg?cs=srgb&dl=pexels-piyapong-sayduang-4541395.jpg&fm=jpg' alt=''>
        </div>
        <section class='questionnaire'>
            <p class='questionnaire__title'>Share your story with us!</p>
            <p class='questionnaire__CTA'>Lorem ipsum dolor sit amet, consectetur adipiscing elit. Mauris rhoncus urna rhoncus nisi imperdiet iaculis.</p>
            <a href='' class='button__white'>Start here</a>
        </section>
    </section>
{% endblock content %}


=======
{% load static wagtailcore_tags wagtailimages_tags home_tags questionnaires_tags %}

{% block extra_css %}
<link rel="stylesheet" type="text/css" href="{% static 'css/article.css' %}">
<link rel="stylesheet" type="text/css" href="{% static 'css/section.css' %}">
<link rel="stylesheet" type="text/css" href="{% static 'css/banner.css' %}">
<link rel="stylesheet" type="text/css" href="{% static 'css/featured_content.css' %}">
<link rel="stylesheet" type="text/css" href="{% static 'css/sub_sections.css' %}">
{% endblock extra_css %}

{% block content %}
    <div class="home">
        <div class="single-article">
            <section class="article-content">
                <ul class="tag-section">
                    <div class="tags">
                        {% if page.tags.count %}
                            <h3>Tags:</h3>
                            {% for tag in page.tags.all %}
                                <span class="tagit-label tag">{{ tag.slug }}</span>
                            {% endfor %}
                        {% endif %}
                    </div>
                    <img src="{% static 'images/nav-icons/forward-green.png' %}">
                </ul>
               {% image page.lead_image height-280 class="main-image-tablet-desktop" %}
            </section>
        </div>
        {% render_featured_content_list featured_content %}
        {% render_sub_sections_list sub_sections %}
        {% render_articles_list articles %}
        {% render_surveys_list surveys %}
        {% render_polls_list polls %}
    </div>
{% endblock content %}
>>>>>>> d13c28a3
<|MERGE_RESOLUTION|>--- conflicted
+++ resolved
@@ -1,5 +1,4 @@
 {% extends "base.html" %}
-<<<<<<< HEAD
 {% load static wagtailcore_tags wagtailimages_tags home_tags sass_tags %}
 
 {% block extra_css %}
@@ -62,10 +61,6 @@
             <a href='' class='button__white'>Start here</a>
         </section>
     </section>
-{% endblock content %}
-
-
-=======
 {% load static wagtailcore_tags wagtailimages_tags home_tags questionnaires_tags %}
 
 {% block extra_css %}
@@ -101,4 +96,5 @@
         {% render_polls_list polls %}
     </div>
 {% endblock content %}
->>>>>>> d13c28a3
+
+
