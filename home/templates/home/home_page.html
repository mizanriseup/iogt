--- conflicted
+++ resolved
@@ -7,172 +7,10 @@
 
 {% block content %}
     <div class="home">
-<<<<<<< HEAD
-        {#        {% render_banners_list banners %}#}
-        {#        {% render_featured_content_list featured_content %}#}
-        <div class="dark-overlay js-dark-overlay hideOnNonJSDevice"></div>
-        <div class="home-banner">
-            <div class="container">
-                <div class="home-banner__wrap">
-                    <div class="home-banner__logo"><img
-                            src="{% static "images/logo_Primary.png" %}"
-                            alt="logo"></div>
-                    <h1 class="home-banner__title title">Free of data
-                        charges</h1><a
-                        href="#"
-                        class="cust-btn cust-btn--white cust-btn--secondary home-banner__btn"><span>Click here to access</span></a>
-                </div>
-            </div>
-        </div>
-        <div class="covid-banner">
-            <div class="container">
-                <div class="covid-banner__wrap"><h2
-                        class="h2 covid-banner__title">
-                    Covid-19 parenting</h2>
-                    <div class="covid-banner__desc"><p>Talking about
-                        Covid-19</p></div>
-                </div>
-            </div>
-        </div>
-        <div class="link-banner">
-            <div class="container">
-                <div class="link-banner__wrap"><h2
-                        class="h2 link-banner__title">Free of
-                    data charges</h2><a href="#" class="link-banner__link"><img
-                        src="{% static "icons/arrow-right.svg" %}"
-                        alt="arrow"></a>
-                </div>
-            </div>
-        </div>
-        <div class="nav-bar">
-            <div class="nav-bar__wrap">
-                <div class="nav-bar__item nav-bar-item active"><a href="#"><span
-                        class="nav-bar-item__icon"><img
-                        src="{% static "icons/home.png" %}"
-                        alt=" Home"></span><span
-                        class="nav-bar-item__title">Home</span></a></div>
-                <div class="nav-bar__item nav-bar-item"><a href="#"><span
-                        class="nav-bar-item__icon"><img
-                        src="{% static "icons/burger.png" %}"
-                        alt="Category"></span><span
-                        class="nav-bar-item__title">Category</span></a></div>
-                <div class="nav-bar__item nav-bar-item"><a href="#"><span
-                        class="nav-bar-item__icon"><img
-                        src="{% static "icons/profile.png" %}"
-                        alt="Profile"></span><span
-                        class="nav-bar-item__title">Profile</span></a></div>
-                <div class="nav-bar__item nav-bar-item"><a href="#"><span
-                        class="nav-bar-item__icon"><img
-                        src="{% static "icons/chat.png" %}"
-                        alt="Chat"></span><span
-                        class="nav-bar-item__title">Chat</span></a></div>
-            </div>
-        </div>
-        <div class="articles-list">
-            <div class="container articles-list__container"><a href="#"
-                                                               class="articles-list__item">
-                <div class="articles-list__item-content">
-                    <div class="articles-list__item-text"><p>In ut repellat
-                        deserunt
-                        laudantium animi veritatis recusandae.</p></div>
-                </div>
-                <div class="articles-list__item-img"><img
-                        src="{% static "images/article-1.png" %}"
-                        alt="Article image"></div>
-            </a><a href="#" class="articles-list__item">
-                <div class="articles-list__item-content">
-                    <div class="articles-list__item-text"><p>Recusandae
-                        reiciendis
-                        sapiente est.</p></div>
-                </div>
-                <div class="articles-list__item-img"><img
-                        src="{% static "images/article-2.png" %}"
-                        alt="Article image"></div>
-            </a><a href="#" class="articles-list__item">
-                <div class="articles-list__item-content">
-                    <div class="articles-list__item-text"><p>Omnis porro illo
-                        aspernatur
-                        id laborum.</p></div>
-                </div>
-                <div class="articles-list__item-img"><img
-                        src="{% static "images/article-3.png" %}"
-                        alt="Article image"></div>
-            </a><a href="#" class="articles-list__item">
-                <div class="articles-list__item-content">
-                    <div class="articles-list__item-text"><p>Unde illum sequi
-                        laudantium.</p></div>
-                </div>
-                <div class="articles-list__item-img"><img
-                        src="{% static "images/article-4.png" %}"
-                        alt="Article image"></div>
-            </a><a href="#" class="articles-list__item">
-                <div class="articles-list__item-content">
-                    <div class="articles-list__item-text"><p>Unde illum sequi
-                        laudantium
-                        autem ratione.</p></div>
-                </div>
-                <div class="articles-list__item-img"><img
-                        src="{% static "images/article-5.png" %}"
-                        alt="Article image"></div>
-            </a><a href="#" class="articles-list__item">
-                <div class="articles-list__item-content">
-                    <div class="articles-list__item-text"><p>Unde illum sequi
-                        laudantium
-                        autem ratione.</p></div>
-                </div>
-                <div class="articles-list__item-img"><img
-                        src="{% static "images/article-2.png" %}"
-                        alt="Article image"></div>
-            </a><a href="#" class="articles-list__item">
-                <div class="articles-list__item-content">
-                    <div class="articles-list__item-text"><p>Unde illum sequi
-                        laudantium
-                        autem ratione.</p></div>
-                </div>
-                <div class="articles-list__item-img"><img
-                        src="{% static "images/article-1.png" %}"
-                        alt="Article image"></div>
-            </a></div>
-        </div>
-        <div class="polls-widget">
-            <div class="container">
-                <div class="polls-widget__wrap"><h2
-                        class="title polls-widget__title">
-                    Polls</h2>
-                    <div class="polls-widget__desc text"><p>Are you aged 12 to
-                        25? What
-                        effect would you say Internet of Good Things (IoGT) can
-                        have on
-                        young people your age?</p></div>
-                    <form class="polls-widget__form"><h4
-                            class="polls-widget__form-title">Answers</h4><label
-                            class="cust-check polls-widget__item"><input
-                            type="radio"
-                            name="poll_rank"
-                            value="Mostly positive">
-                        <span class="cust-check__title">Mostly positive</span></label>
-                        <label class="cust-check polls-widget__item"><input
-                                type="radio"
-                                name="poll_rank"
-                                value="Mostly positive">
-                            <span class="cust-check__title">Mostly positive</span></label>
-                        <label class="cust-check polls-widget__item"><input
-                                type="radio"
-                                name="poll_rank"
-                                value="Mostly positive">
-                            <span class="cust-check__title">Mostly positive</span></label>
-                        <button type="submit"
-                                class="cust-btn cust-btn--dark polls-widget__submit">
-                            <span>Log in to vote</span></button>
-                    </form>
-                </div>
-            </div>
-=======
         {% render_banners_list banners %}
         {% flat_menu "nav_bar" template="nav_bar.html" %}
         <div class="container container--main">
             {% render_articles_list featured_content %}
->>>>>>> 9908c136
         </div>
     </div>
 {% endblock content %}